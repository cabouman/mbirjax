--- conflicted
+++ resolved
@@ -4,11 +4,7 @@
 
 [project]
 name = "mbirjax"
-<<<<<<< HEAD
-version = "0.6.4"
-=======
 version = "0.6.5"
->>>>>>> 4e36a448
 description = "High-performance tomographic reconstruction"
 keywords = ["tomography", "tomographic reconstruction", "computed tomography"]
 readme = "README.rst"
