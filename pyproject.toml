--- conflicted
+++ resolved
@@ -4,11 +4,7 @@
 
 [project]
 name = "mbirjax"
-<<<<<<< HEAD
-version = "0.6.10"
-=======
 version = "0.6.11"
->>>>>>> 07663db1
 description = "High-performance tomographic reconstruction"
 keywords = ["tomography", "tomographic reconstruction", "computed tomography"]
 readme = "README.rst"
@@ -38,8 +34,7 @@
     "tqdm",
     "easygui",
     "gdown",
-    "pywavelets",
-    "olefile"
+    "pywavelets"
 ]
 
 [project.optional-dependencies]
