[build-system]
requires = ["setuptools>=61", "wheel"]
build-backend = "setuptools.build_meta"

[project]
name = "mbirjax"
<<<<<<< HEAD
version = "0.6.7"
=======
version = "0.6.8"
>>>>>>> 999aa7ed
description = "High-performance tomographic reconstruction"
keywords = ["tomography", "tomographic reconstruction", "computed tomography"]
readme = "README.rst"
license = { file = "LICENSE" }
authors = [
    { name = "MBIRJAX development team", email = "buzzard@purdue.edu" }
]
classifiers = [
    "Programming Language :: Python :: 3",
    "Topic :: Scientific/Engineering :: Information Analysis",
    "License :: OSI Approved :: BSD License",
    "Operating System :: OS Independent"
]
requires-python = ">=3.9"
dependencies = [
    "jax",
    "jaxlib",
    "matplotlib",
    "numpy",
    "setuptools",
    "ruamel.yaml",
    "psutil",
    "tifffile",
    "h5py",
    "dm-pix",
    "tqdm",
    "easygui",
    "gdown",
    "pywavelets"
]

[project.optional-dependencies]
cuda12 = ["jax[cuda12]"]
test = ["pytest"]
docs = [
     "sphinx",
     "sphinxcontrib-bibtex",
     "sphinx-book-theme>=1.0.1",
     "sphinx-design",
     "sphinx-copybutton"
]

[tool.setuptools.packages]
find = {}

[project.urls]
homepage = "https://mbirjax.readthedocs.io"
source = "https://github.com/cabouman/mbirjax"<|MERGE_RESOLUTION|>--- conflicted
+++ resolved
@@ -4,11 +4,7 @@
 
 [project]
 name = "mbirjax"
-<<<<<<< HEAD
-version = "0.6.7"
-=======
 version = "0.6.8"
->>>>>>> 999aa7ed
 description = "High-performance tomographic reconstruction"
 keywords = ["tomography", "tomographic reconstruction", "computed tomography"]
 readme = "README.rst"
