name: mbirjax
channels:
  - conda-forge
  - defaults
dependencies:
  - python>=3.9
  - pytest
  - matplotlib
  - numpy
  - setuptools
  - jax
  - jaxlib
  - sphinx
  - sphinxcontrib-bibtex
  - sphinx-book-theme>=1.0.1
  - sphinx-design
  - sphinx-copybutton
  - ruamel.yaml
  - psutil
  - striprtf
<<<<<<< HEAD
  - pip
=======
  - pip  # Add any additional packages here and in pyproject.toml
>>>>>>> 77b778c0
  - pip:
      - -e .<|MERGE_RESOLUTION|>--- conflicted
+++ resolved
@@ -18,10 +18,6 @@
   - ruamel.yaml
   - psutil
   - striprtf
-<<<<<<< HEAD
-  - pip
-=======
   - pip  # Add any additional packages here and in pyproject.toml
->>>>>>> 77b778c0
   - pip:
       - -e .