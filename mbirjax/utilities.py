import os, sys

# === Core scientific/plotting libraries ===
import matplotlib.pyplot as plt
import numpy as np

# === Project-specific imports ===
import mbirjax as mj
<<<<<<< HEAD
import webview
import urllib.request
import tarfile
import warnings
from urllib.parse import urlparse
import shutil


# === Persistent state for viewer interaction ===
class SliceViewerState:
    def __init__(self):
        self.circles = []              # Circular ROI overlays
        self.text_boxes = []           # Text annotations for stats
        self.cur_slices = []           # Current slice index per volume
        self.axes = []                 # Matplotlib axes per volume
        self.images = []               # Image handles for display
        self.is_drawing = False        # Flag to track drawing mode
        self.data = []                 # View-oriented data arrays
        self.original_data = []        # Original unmodified arrays
        self.labels = []               # Axis titles per dataset
        self.slice_axes = []           # Active slice axis per volume

viewer_state = SliceViewerState()

# === Clear circle and text overlays from the viewer ===
def remove_existing_graphics():
    for item in viewer_state.circles + viewer_state.text_boxes:
        if item is not None:
            item.remove()
    viewer_state.circles = [None] * len(viewer_state.axes)
    viewer_state.text_boxes = [None] * len(viewer_state.axes)

# === Main interactive slice viewer ===
def slice_viewer(*datasets, title='', vmin=None, vmax=None, slice_label=None, slice_axis=None,
                 cmap='gray', show_instructions=True):
    """
    Launch an interactive viewer for one or more 3D image volumes.

    This viewer allows users to scroll through slices of 3D volumes, adjust
    intensity ranges, draw circular regions of interest (ROIs) to view local
    statistics, and change the slicing axis interactively. When multiple volumes
    are displayed, slice axes can be coupled or decoupled interactively.

    Args:
        *datasets (ndarray): One or more 2D or 3D arrays representing image volumes.
            Each volume must be at least 2D, and will be reshaped if needed.
        title (str, optional): Title to display above the figure.
        vmin (float, optional): Minimum intensity value for the color scale.
        vmax (float, optional): Maximum intensity value for the color scale.
        slice_label (str or list of str, optional): Label(s) to display above each image volume.
            If a string is provided, it is broadcast to all datasets. Defaults to 'Slice'.
        slice_axis (int or list of int, optional): The axis along which to slice each volume.
            Can be a single int applied to all datasets, or a list specifying an axis per dataset.
            Defaults to 2 if not specified.
        cmap (str, optional): Colormap to use for displaying images. Default is 'gray'.
        show_instructions (bool, optional): Whether to show usage instructions in the figure.

    Example:
        >>> data1 = np.random.rand(100, 100, 50)
        >>> data2 = np.random.rand(100, 100, 60)
        >>> slice_viewer(data1, data2, slice_axis=[2, 2], title='Two volumes', slice_label='Axial')
    """
    state = viewer_state
    n_volumes = len(datasets)

    # Normalize input formats for slice_axis and slice_label
    if isinstance(slice_axis, int) or slice_axis is None:
        slice_axes = [2 if slice_axis is None else slice_axis] * n_volumes
    else:
        slice_axes = list(slice_axis)

    if isinstance(slice_label, str) or slice_label is None:
        slice_labels = [f"Slice {i+1}" if slice_label is None else slice_label for i in range(n_volumes)]
    else:
        slice_labels = list(slice_label)

    all_same_axis = all(ax == slice_axes[0] for ax in slice_axes)

    # Preprocess data: move specified slice axis to axis 2 for consistent viewing
    state.original_data = list(datasets)
    state.slice_axes = slice_axes.copy()
    state.data = []
    for i, data in enumerate(datasets):
        if data.ndim == 2:
            data = data[..., np.newaxis]
        elif data.ndim != 3:
            raise ValueError("Each input data must be a 2D or 3D array")
        data = np.moveaxis(data, slice_axes[i], 2)
        state.data.append(data)

    # Determine default vmin/vmax intensity range across all datasets
    all_data = np.concatenate([d.ravel() for d in state.data])
    if vmin is None:
        vmin = np.min(all_data)
    if vmax is None:
        vmax = np.max(all_data)
    if vmin > vmax:
        raise ValueError("vmin must be less than or equal to vmax")
    if vmin == vmax:
        eps = 1e-6
        scale = np.clip(eps * np.abs(vmax), a_min=eps, a_max=None)
        vmin -= scale
        vmax += scale

    # === Set up layout ===
    figwidth = 6 * n_volumes
    fig = plt.figure(figsize=(figwidth, 8))
    fig.suptitle(title)
    gs = gridspec.GridSpec(nrows=5, ncols=n_volumes, height_ratios=[10, 1, 1, 1, 1])

    # === Main image display ===
    state.axes = []
    state.images = []
    state.circles = [None] * n_volumes
    state.text_boxes = [None] * n_volumes
    state.cur_slices = [d.shape[2] // 2 for d in state.data]
    state.labels = slice_labels

    for i, d in enumerate(state.data):
        ax = fig.add_subplot(gs[0, i])
        img = ax.imshow(d[:, :, state.cur_slices[i]], cmap=cmap, vmin=vmin, vmax=vmax)
        ax.set_title(f"{slice_labels[i]} {state.cur_slices[i]}\nShape: {datasets[i].shape}")
        divider = make_axes_locatable(ax)
        cax = divider.append_axes('right', size='5%', pad=0.05)
        fig.colorbar(img, cax=cax, orientation='vertical')
        state.axes.append(ax)
        state.images.append(img)

    # === Shared slice index slider ===
    ax_slice_slider = fig.add_subplot(gs[1, :])
    slice_slider = Slider(ax_slice_slider, label="Slice", valmin=0,
                          valmax=max(d.shape[2] for d in state.data) - 1,
                          valinit=state.cur_slices[0], valfmt='%0.0f')

    # === Intensity range slider ===
    ax_intensity_slider = fig.add_subplot(gs[2, :])
    log_range = np.log10(vmax - vmin)
    digits = max(-int(np.round(log_range)) + 2, 0)
    valfmt = '%0.' + str(digits) + 'f'
    intensity_slider = RangeSlider(ax=ax_intensity_slider, label="Intensity range",
                                   valmin=vmin, valmax=vmax, valinit=(vmin, vmax), valfmt=valfmt)

    # === Functions and controls for changing slice axis ===
    def update_axis(i, new_axis):
        if new_axis != state.slice_axes[i]:
            orig = state.original_data[i]
            state.slice_axes[i] = new_axis
            new_data = np.moveaxis(orig, new_axis, 2)
            state.data[i] = new_data
            state.cur_slices[i] = new_data.shape[2] // 2
            state.images[i].set_data(new_data[:, :, state.cur_slices[i]])
            state.axes[i].set_title(f"{state.labels[i]} {state.cur_slices[i]}\nShape: {orig.shape}")
            fig.canvas.draw_idle()

    axis_buttons = []

    def setup_axis_controls(decoupled):
        nonlocal axis_buttons
        for b in axis_buttons:
            b.ax.clear()
        axis_buttons.clear()
        if not decoupled:
            # Shared control
            ax_shared = fig.add_subplot(gs[3, :])
            buttons = RadioButtons(ax_shared, labels=["0", "1", "2"])
            for label in buttons.labels: label.set_fontsize(8)
            buttons.set_active(state.slice_axes[0])
            def update_all_axes(label):
                new_axis = int(label)
                for i in range(n_volumes):
                    update_axis(i, new_axis)
            buttons.on_clicked(update_all_axes)
            ax_shared.set_title("Slice axis")
            axis_buttons.append(buttons)
        else:
            # Individual controls
            for i in range(n_volumes):
                ax_radio = fig.add_subplot(gs[3, i])
                buttons = RadioButtons(ax_radio, labels=["0", "1", "2"])
                for label in buttons.labels: label.set_fontsize(8)
                buttons.set_active(state.slice_axes[i])
                buttons.on_clicked(lambda label, i=i: update_axis(i, int(label)))
                axis_buttons.append(buttons)

    # === Create decoupling toggle and initial setup ===
    if n_volumes == 1:
        setup_axis_controls(False)
    else:
        ax_checkbox = fig.add_subplot(gs[4, 0])
        cb = CheckButtons(ax_checkbox, labels=["Decouple slice axes"], actives=[not all_same_axis])
        def toggle_decoupled(label):
            for b in axis_buttons:
                b.ax.remove()
            axis_buttons.clear()
            fig.canvas.draw_idle()
            setup_axis_controls(cb.get_status()[0])
        cb.on_clicked(toggle_decoupled)
        setup_axis_controls(cb.get_status()[0])

    # === Intensity slider callback ===
    def update_intensity(val):
        for img in state.images:
            img.set_clim(val[0], val[1])
        fig.canvas.draw_idle()

    # === Slice slider callback ===
    def update_slice(val):
        new_slice = int(round(val))
        for i, d in enumerate(state.data):
            frac = new_slice / d.shape[2]
            slice_idx = int(round(frac * d.shape[2]))
            slice_idx = np.clip(slice_idx, 0, d.shape[2] - 1)
            state.cur_slices[i] = slice_idx
            state.images[i].set_data(d[:, :, slice_idx])
            state.axes[i].set_title(f"{state.labels[i]} {slice_idx}\nShape: {state.original_data[i].shape}")
        display_mean()
        fig.canvas.draw_idle()

    # === ROI statistics ===
    def get_mask(data, x, y, r):
        ny, nx = data.shape[:2]
        xv, yv = np.meshgrid(np.arange(nx), np.arange(ny))
        return (xv - x)**2 + (yv - y)**2 <= r**2

    def display_mean():
        if all(c is None for c in state.circles):
            return
        for i, circle in enumerate(state.circles):
            if circle is None:
                continue
            x, y = circle.center
            r = circle.get_radius()
            mask = get_mask(state.data[i][:, :, state.cur_slices[i]], x, y, r)
            values = state.data[i][:, :, state.cur_slices[i]][mask]
            if values.size:
                mean, std = np.mean(values), np.std(values)
                state.text_boxes[i] = state.axes[i].text(0.05, 0.95,
                    f"Mean: {mean:.3g}\nStd Dev: {std:.3g}",
                    transform=state.axes[i].transAxes,
                    fontsize=12, va='top', bbox=dict(facecolor='white', alpha=1.0))
        fig.canvas.draw_idle()

    # === Mouse interaction for ROI drawing ===
    def on_press(event):
        if event.inaxes not in state.axes:
            return
        if hasattr(fig.canvas, 'toolbar') and getattr(fig.canvas.toolbar, 'mode', ''):
            return
        state.is_drawing = True
        remove_existing_graphics()
        for i, ax in enumerate(state.axes):
            circ = plt.Circle((event.xdata, event.ydata), 0, color='red', lw=2, fill=False, alpha=1.0)
            state.circles[i] = circ
            ax.add_patch(circ)
        fig.canvas.draw_idle()

    def on_motion(event):
        if not state.is_drawing or event.inaxes not in state.axes:
            return
        if hasattr(fig.canvas, 'toolbar') and getattr(fig.canvas.toolbar, 'mode', ''):
            return
        if event.xdata is not None and event.ydata is not None:
            dx = event.xdata - state.circles[0].center[0]
            dy = event.ydata - state.circles[0].center[1]
            r = np.sqrt(dx**2 + dy**2)
            for circ in state.circles:
                if circ: circ.set_radius(r)
        fig.canvas.draw_idle()

    def on_release(event):
        if event.inaxes not in state.axes:
            return
        if hasattr(fig.canvas, 'toolbar') and getattr(fig.canvas.toolbar, 'mode', ''):
            return
        state.is_drawing = False
        display_mean()

    def on_key(event):
        if event.key == 'escape':
            remove_existing_graphics()
            fig.canvas.draw_idle()

    # === Register events ===
    fig.canvas.mpl_connect('button_press_event', on_press)
    fig.canvas.mpl_connect('motion_notify_event', on_motion)
    fig.canvas.mpl_connect('button_release_event', on_release)
    fig.canvas.mpl_connect('key_press_event', on_key)

    slice_slider.on_changed(update_slice)
    intensity_slider.on_changed(update_intensity)

    if show_instructions:
        fig.text(0.01, 0.85, 'Close plot\nto continue', rotation='vertical')
        fig.text(0.01, 0.3, 'Click and drag to select; esc to deselect.', rotation='vertical')

    plt.tight_layout()
    plt.show()

=======
import urllib.request
import tarfile
from urllib.parse import urlparse
import shutil
>>>>>>> d3444f4a

def debug_plot_partitions(partitions, recon_shape):
    """
    Visualizes a set of partitions as color images in a single row, where each partition is represented by a different color.

    Parameters:
        partitions (tuple of arrays): A tuple where each element is a 2D numpy array representing a partition.
        recon_shape (tuple): Shape of phantom in (rows, columns, slices).
    """
    num_recon_rows, recon_shape = recon_shape[:2]
    plt.rcParams.update({'font.size': 24})  # Adjust font size here
    num_partitions = len(partitions)
    fig, axes = plt.subplots(nrows=1, ncols=num_partitions, figsize=(5 * num_partitions, 5))

    for i, partition in enumerate(partitions):
        # Create an empty image array to fill with subset colors
        image = np.zeros((num_recon_rows * recon_shape), dtype=int)

        # Assign a unique color (integer label) to each subset
        for subset_index, indices in enumerate(partition):
            image[indices.flatten()] = subset_index + 1  # Color code starts from 1 upwards

        # Reshape the image array back to 2D format
        image = image.reshape((num_recon_rows, recon_shape))

        # Plotting
        if num_partitions == 1:
            ax = axes
        else:
            ax = axes[i]

        cax = ax.imshow(image, cmap='nipy_spectral', interpolation='nearest')
        ax.set_title(f'{len(partition)} Subsets')
        ax.axis('off')  # Turn off axis labels

    plt.tight_layout()
    plt.show()


def debug_plot_indices(num_recon_rows, num_recon_cols, indices, recon_at_indices=None, num_recon_slices=1,
                       title='Debug Plot'):
    """
    Visualizes indices on a reconstruction grid and optionally displays reconstruction data at these indices.

    Parameters:
        num_recon_rows (int): Number of rows in the reconstruction grid.
        num_recon_cols (int): Number of columns in the reconstruction grid.
        indices (array): Flat indices in the reconstruction grid to be highlighted or modified.
        recon_at_indices (array, optional): Values to set at specified indices in the reconstruction grid. If provided,
                                            displays the reconstruction at these indices across slices.
        num_recon_slices (int): Number of slices in the reconstruction grid, default is 1.
        title (str): Title for the plot.

    Usage:
        When recon_at_indices is not provided, the function visualizes the indices on a 2D grid.
        When recon_at_indices is provided, it also shows the reconstructed values at these indices in 3D.

    Example:
        debug_plot_indices_or_reconstruction(100, 100, [5050, 10001], recon_at_indices=[1, -1], num_recon_slices=5, title='Recon Visualization')
    """
    # Create an empty grid
    recon = np.zeros((num_recon_rows * num_recon_cols, num_recon_slices))

    # Create a mask for indices
    mask = np.zeros(num_recon_rows * num_recon_cols)
    mask[indices] = 1  # Highlight indices
    mask = mask.reshape((num_recon_rows, num_recon_cols))

    # If reconstruction data is provided, add it to the recon grid
    if recon_at_indices is not None:
        for i, idx in enumerate(indices):
            recon[idx, :] += recon_at_indices[i]

    # Visualization
    fig, ax = plt.subplots(nrows=1, ncols=2, figsize=(10, 5))
    # Display the mask of indices
    im_mask = ax[0].imshow(mask, cmap='viridis')
    ax[0].set_title('Mask of Indices')
    plt.colorbar(im_mask, ax=ax[0])

    if recon_at_indices is not None:
        # Display the reconstructed values if provided
        im_recon = ax[1].imshow(recon[:, 0].reshape((num_recon_rows, num_recon_cols)), cmap='viridis')
        ax[1].set_title(f'{title} at Indices')
        plt.colorbar(im_recon, ax=ax[1])
    else:
        ax[1].axis('off')  # Turn off the second subplot if no reconstruction data is provided

    plt.suptitle(title)
    plt.tight_layout()
    plt.show()


def plot_granularity_and_loss(granularity_sequences, fm_losses, prior_losses, labels, granularity_ylim=None, loss_ylim=None,
                              fig_title='granularity'):
    """
    Plots multiple granularity and loss data sets on a single figure.

    Args:
        granularity_sequences (list of lists): A list containing different granularity sequences.
        losses (list of lists): A list containing different loss data corresponding to the granularity sequences.
        labels (list of str): Labels for each subplot to distinguish between different data sets.
        granularity_ylim (tuple, optional): Limits for the granularity axis (y-limits), applied to all plots.
        loss_ylim (tuple, optional): Limits for the loss axis (y-limits), applied to all plots.
    """
    num_plots = len(granularity_sequences)
    fig, axes = plt.subplots(nrows=1, ncols=num_plots, figsize=(6 * num_plots, 7), sharey='row')
    fig.suptitle(fig_title)

    if num_plots == 1:
        axes = [axes]  # Make it iterable for a single subplot scenario

    for ax, granularity_sequence, fm_loss, prior_loss, label in zip(axes, granularity_sequences, fm_losses, prior_losses, labels):
        index = list(1 + np.arange(len(granularity_sequence)))

        # Plot granularity sequence on the first y-axis
        ax1 = ax
        ax1.stem(index, granularity_sequence, label='Number of subsets', basefmt=" ", linefmt='b', markerfmt='bo')
        ax1.set_ylabel('Number of subsets', color='b')
        ax1.tick_params(axis='y', labelcolor='b')
        if granularity_ylim:
            ax1.set_ylim(granularity_ylim)  # Apply fixed y-limit for granularity

        # Create a second y-axis for the loss
        ax2 = ax1.twinx()
        ax2.plot(index, fm_loss, label='Data loss', color='r')
        ax2.plot(index, prior_loss, label='Prior loss', color='g')
        ax2.set_ylabel('Loss', color='r')
        ax2.tick_params(axis='y', labelcolor='r')
        ax2.set_yscale('log')
        if loss_ylim:
            ax2.set_ylim(loss_ylim)  # Apply fixed y-limit for loss, ensure log scale is considered

        # Set labels and legends
        ax1.set_xlabel('Iteration Number')
        ax.set_title(label)

        # Add legends
        lines_1, labels_1 = ax1.get_legend_handles_labels()
        lines_2, labels_2 = ax2.get_legend_handles_labels()
        ax2.legend(lines_1 + lines_2, labels_1 + labels_2, loc='upper right')

    plt.tight_layout()
    plt.show()

    figure_folder_name = mj.make_figure_folder()
    os.makedirs(figure_folder_name, exist_ok=True)
    fig.savefig(os.path.join(figure_folder_name, fig_title + '_plots.png'), bbox_inches='tight')


def make_figure_folder(fig_folder_name=None):
    if fig_folder_name is None:
        fig_folder_name = 'figs'
    os.makedirs(fig_folder_name, exist_ok=True)
    return fig_folder_name


def makedirs(filepath):
    save_dir = os.path.dirname(filepath)
    if save_dir:
        try:
            os.makedirs(save_dir, exist_ok=True)
        except Exception as e:
            raise Exception(f"Could not create save directory '{save_dir}': {e}")


def download_and_extract_tar(download_url, save_dir):
    """
    Download or copy a .tar file from a URL or local file path, extract it to the specified directory, and return the path to the extracted top-level directory.

    If the tarball already exists in the save directory, the user will be prompted to decide whether to overwrite it.

    Parameters
    ----------
    download_url : str
        URL or local file path to the tarball. If a URL, it must be public.
    save_dir : str
        Path to the directory where the tarball will be saved/copied and extracted.

    Returns
    -------
    extracted_file_name : str
        The path to the extracted top-level directory.

    Example
    -------
    >>> extracted_dir = download_and_extract_tar("https://example.com/data.tar.gz", "./data")
    >>> print(f"Extracted data is in: {extracted_dir}")

    >>> extracted_dir = download_and_extract_tar("/path/to/local/data.tar.gz", "./data")
    >>> print(f"Extracted data is in: {extracted_dir}")
    """
    is_download = True
    parsed = urlparse(download_url)
    is_url = parsed.scheme in ('http', 'https')

    tarball_name = os.path.basename(parsed.path if is_url else download_url)
    tarball_path = os.path.join(save_dir, tarball_name)

    if os.path.exists(tarball_path):
        is_download = query_yes_no(f"\nData named {tarball_path} already exists.\nDo you still want to download/copy and overwrite the file?")

    if is_download:
        os.makedirs(os.path.dirname(tarball_path), exist_ok=True)
        if is_url:
            print("Downloading file ...")
            try:
                urllib.request.urlretrieve(download_url, tarball_path)
            except urllib.error.HTTPError as e:
                if e.code == 401:
                    raise RuntimeError(f'HTTP {e.code}: authentication failed!')
                elif e.code == 403:
                    raise RuntimeError(f'HTTP {e.code}: URL forbidden!')
                elif e.code == 404:
                    raise RuntimeError(f'HTTP {e.code}: URL not found!')
                else:
                    raise RuntimeError(f'HTTP {e.code}: {e.reason}')
            except urllib.error.URLError as e:
                raise RuntimeError('URLError raised! Check internet connection.')
            print(f"Download successful! Tarball file saved to {tarball_path}")
        else:
            print(f"Copying local file from {download_url} to {tarball_path} ...")
            if not os.path.isfile(download_url):
                raise RuntimeError(f"Provided file path does not exist: {download_url}")
            shutil.copy2(download_url, tarball_path)
            print(f"Copy successful! Tarball file saved to {tarball_path}")

        print(f"Extracting tarball file to {save_dir} ...")
        with tarfile.open(tarball_path, 'r') as tar_file:
            tar_file.extractall(save_dir)
        print(f"Extraction successful!")

    top_level_dir = get_top_level_tar_dir(tarball_path)
    extracted_file_name = os.path.join(save_dir, top_level_dir)

    return extracted_file_name

def get_top_level_tar_dir(tar_path, max_entries=10):
    """
<<<<<<< HEAD
    with h5py.File(filename, "r") as f:
        # Extract the reconstruction dataset
        recon = np.array(f["recon"])

        # Extract metadata attributes
        recon_description = f.attrs.get("recon_description", "")
        alu_description = f.attrs.get("alu_description", "")
        delta_pixel_image = f.attrs.get("delta_pixel_image", 1.0)

    # Return as a dictionary to allow for future extension
    return {
        'recon': recon,
        'recon_description': recon_description,
        'delta_pixel_image': delta_pixel_image,
        'alu_description': alu_description
    }


def download_and_extract_tar(download_url, save_dir):
    """
    Download or copy a .tar file from a URL or local file path, extract it to the specified directory, and return the path to the extracted top-level directory.

    If the tarball already exists in the save directory, the user will be prompted to decide whether to overwrite it.

    Parameters
    ----------
    download_url : str
        URL or local file path to the tarball. If a URL, it must be public.
    save_dir : str
        Path to the directory where the tarball will be saved/copied and extracted.

    Returns
    -------
    extracted_file_name : str
        The path to the extracted top-level directory.

    Example
    -------
    >>> extracted_dir = download_and_extract_tar("https://example.com/data.tar.gz", "./data")
    >>> print(f"Extracted data is in: {extracted_dir}")

    >>> extracted_dir = download_and_extract_tar("/path/to/local/data.tar.gz", "./data")
    >>> print(f"Extracted data is in: {extracted_dir}")
    """
    is_download = True
    parsed = urlparse(download_url)
    is_url = parsed.scheme in ('http', 'https')

    tarball_name = os.path.basename(parsed.path if is_url else download_url)
    tarball_path = os.path.join(save_dir, tarball_name)

    if os.path.exists(tarball_path):
        is_download = query_yes_no(f"\nData named {tarball_path} already exists.\nDo you still want to download/copy and overwrite the file?")

    if is_download:
        os.makedirs(os.path.dirname(tarball_path), exist_ok=True)
        if is_url:
            print("Downloading file ...")
            try:
                urllib.request.urlretrieve(download_url, tarball_path)
            except urllib.error.HTTPError as e:
                if e.code == 401:
                    raise RuntimeError(f'HTTP {e.code}: authentication failed!')
                elif e.code == 403:
                    raise RuntimeError(f'HTTP {e.code}: URL forbidden!')
                elif e.code == 404:
                    raise RuntimeError(f'HTTP {e.code}: URL not found!')
                else:
                    raise RuntimeError(f'HTTP {e.code}: {e.reason}')
            except urllib.error.URLError as e:
                raise RuntimeError('URLError raised! Check internet connection.')
            print(f"Download successful! Tarball file saved to {tarball_path}")
        else:
            print(f"Copying local file from {download_url} to {tarball_path} ...")
            if not os.path.isfile(download_url):
                raise RuntimeError(f"Provided file path does not exist: {download_url}")
            shutil.copy2(download_url, tarball_path)
            print(f"Copy successful! Tarball file saved to {tarball_path}")

        print(f"Extracting tarball file to {save_dir} ...")
        with tarfile.open(tarball_path, 'r') as tar_file:
            tar_file.extractall(save_dir)
        print(f"Extraction successful!")

    top_level_dir = get_top_level_tar_dir(tarball_path)
    extracted_file_name = os.path.join(save_dir, top_level_dir)

    return extracted_file_name

def get_top_level_tar_dir(tar_path, max_entries=10):
    """
=======
>>>>>>> d3444f4a
    Determine the top-level directory inside a tarball file by sampling up to max_entries members.

    Parameters
    ----------
    tar_path : str
        Path to the tarball file.
    max_entries : int
        Maximum number of entries to sample.

    Returns
    -------
    dir_name : str
        The name of the top-level directory.
    """
    top_levels = set()

    with tarfile.open(tar_path, 'r') as tar:
        for i, member in enumerate(tar):
            if not member.name.strip():
                continue
            top_dir = member.name.split('/')[0]
            top_levels.add(top_dir)

            if len(top_levels) > 1 or i + 1 >= max_entries:
                break
    if len(top_levels) == 1:
        dir_name = top_levels.pop()
    else:
        raise ValueError("No top level directory found in {}".format(tar_path))
    return dir_name

def query_yes_no(question, default="n"):
    """
    Ask a yes/no question via input() and return the answer.

    Parameters
    ----------
    question : str
        The question presented to the user.
    default : str
        The default answer if the user just presses Enter ("y" or "n").

    Returns
    -------
    bool
        True for "yes" or Enter, False for "no".
    """
    valid = {"yes": True, "y": True, "ye": True, "no": False, "n": False}
    prompt = f" [y/n, default={default}] "
    while True:
        sys.stdout.write(question + prompt)
        choice = input().lower()
        if choice == "":
            return valid[default]
        elif choice in valid:
            return valid[choice]
        else:
            sys.stdout.write("Please respond with 'yes' or 'no' (or 'y' or 'n').\n")
    return<|MERGE_RESOLUTION|>--- conflicted
+++ resolved
@@ -6,311 +6,10 @@
 
 # === Project-specific imports ===
 import mbirjax as mj
-<<<<<<< HEAD
-import webview
-import urllib.request
-import tarfile
-import warnings
-from urllib.parse import urlparse
-import shutil
-
-
-# === Persistent state for viewer interaction ===
-class SliceViewerState:
-    def __init__(self):
-        self.circles = []              # Circular ROI overlays
-        self.text_boxes = []           # Text annotations for stats
-        self.cur_slices = []           # Current slice index per volume
-        self.axes = []                 # Matplotlib axes per volume
-        self.images = []               # Image handles for display
-        self.is_drawing = False        # Flag to track drawing mode
-        self.data = []                 # View-oriented data arrays
-        self.original_data = []        # Original unmodified arrays
-        self.labels = []               # Axis titles per dataset
-        self.slice_axes = []           # Active slice axis per volume
-
-viewer_state = SliceViewerState()
-
-# === Clear circle and text overlays from the viewer ===
-def remove_existing_graphics():
-    for item in viewer_state.circles + viewer_state.text_boxes:
-        if item is not None:
-            item.remove()
-    viewer_state.circles = [None] * len(viewer_state.axes)
-    viewer_state.text_boxes = [None] * len(viewer_state.axes)
-
-# === Main interactive slice viewer ===
-def slice_viewer(*datasets, title='', vmin=None, vmax=None, slice_label=None, slice_axis=None,
-                 cmap='gray', show_instructions=True):
-    """
-    Launch an interactive viewer for one or more 3D image volumes.
-
-    This viewer allows users to scroll through slices of 3D volumes, adjust
-    intensity ranges, draw circular regions of interest (ROIs) to view local
-    statistics, and change the slicing axis interactively. When multiple volumes
-    are displayed, slice axes can be coupled or decoupled interactively.
-
-    Args:
-        *datasets (ndarray): One or more 2D or 3D arrays representing image volumes.
-            Each volume must be at least 2D, and will be reshaped if needed.
-        title (str, optional): Title to display above the figure.
-        vmin (float, optional): Minimum intensity value for the color scale.
-        vmax (float, optional): Maximum intensity value for the color scale.
-        slice_label (str or list of str, optional): Label(s) to display above each image volume.
-            If a string is provided, it is broadcast to all datasets. Defaults to 'Slice'.
-        slice_axis (int or list of int, optional): The axis along which to slice each volume.
-            Can be a single int applied to all datasets, or a list specifying an axis per dataset.
-            Defaults to 2 if not specified.
-        cmap (str, optional): Colormap to use for displaying images. Default is 'gray'.
-        show_instructions (bool, optional): Whether to show usage instructions in the figure.
-
-    Example:
-        >>> data1 = np.random.rand(100, 100, 50)
-        >>> data2 = np.random.rand(100, 100, 60)
-        >>> slice_viewer(data1, data2, slice_axis=[2, 2], title='Two volumes', slice_label='Axial')
-    """
-    state = viewer_state
-    n_volumes = len(datasets)
-
-    # Normalize input formats for slice_axis and slice_label
-    if isinstance(slice_axis, int) or slice_axis is None:
-        slice_axes = [2 if slice_axis is None else slice_axis] * n_volumes
-    else:
-        slice_axes = list(slice_axis)
-
-    if isinstance(slice_label, str) or slice_label is None:
-        slice_labels = [f"Slice {i+1}" if slice_label is None else slice_label for i in range(n_volumes)]
-    else:
-        slice_labels = list(slice_label)
-
-    all_same_axis = all(ax == slice_axes[0] for ax in slice_axes)
-
-    # Preprocess data: move specified slice axis to axis 2 for consistent viewing
-    state.original_data = list(datasets)
-    state.slice_axes = slice_axes.copy()
-    state.data = []
-    for i, data in enumerate(datasets):
-        if data.ndim == 2:
-            data = data[..., np.newaxis]
-        elif data.ndim != 3:
-            raise ValueError("Each input data must be a 2D or 3D array")
-        data = np.moveaxis(data, slice_axes[i], 2)
-        state.data.append(data)
-
-    # Determine default vmin/vmax intensity range across all datasets
-    all_data = np.concatenate([d.ravel() for d in state.data])
-    if vmin is None:
-        vmin = np.min(all_data)
-    if vmax is None:
-        vmax = np.max(all_data)
-    if vmin > vmax:
-        raise ValueError("vmin must be less than or equal to vmax")
-    if vmin == vmax:
-        eps = 1e-6
-        scale = np.clip(eps * np.abs(vmax), a_min=eps, a_max=None)
-        vmin -= scale
-        vmax += scale
-
-    # === Set up layout ===
-    figwidth = 6 * n_volumes
-    fig = plt.figure(figsize=(figwidth, 8))
-    fig.suptitle(title)
-    gs = gridspec.GridSpec(nrows=5, ncols=n_volumes, height_ratios=[10, 1, 1, 1, 1])
-
-    # === Main image display ===
-    state.axes = []
-    state.images = []
-    state.circles = [None] * n_volumes
-    state.text_boxes = [None] * n_volumes
-    state.cur_slices = [d.shape[2] // 2 for d in state.data]
-    state.labels = slice_labels
-
-    for i, d in enumerate(state.data):
-        ax = fig.add_subplot(gs[0, i])
-        img = ax.imshow(d[:, :, state.cur_slices[i]], cmap=cmap, vmin=vmin, vmax=vmax)
-        ax.set_title(f"{slice_labels[i]} {state.cur_slices[i]}\nShape: {datasets[i].shape}")
-        divider = make_axes_locatable(ax)
-        cax = divider.append_axes('right', size='5%', pad=0.05)
-        fig.colorbar(img, cax=cax, orientation='vertical')
-        state.axes.append(ax)
-        state.images.append(img)
-
-    # === Shared slice index slider ===
-    ax_slice_slider = fig.add_subplot(gs[1, :])
-    slice_slider = Slider(ax_slice_slider, label="Slice", valmin=0,
-                          valmax=max(d.shape[2] for d in state.data) - 1,
-                          valinit=state.cur_slices[0], valfmt='%0.0f')
-
-    # === Intensity range slider ===
-    ax_intensity_slider = fig.add_subplot(gs[2, :])
-    log_range = np.log10(vmax - vmin)
-    digits = max(-int(np.round(log_range)) + 2, 0)
-    valfmt = '%0.' + str(digits) + 'f'
-    intensity_slider = RangeSlider(ax=ax_intensity_slider, label="Intensity range",
-                                   valmin=vmin, valmax=vmax, valinit=(vmin, vmax), valfmt=valfmt)
-
-    # === Functions and controls for changing slice axis ===
-    def update_axis(i, new_axis):
-        if new_axis != state.slice_axes[i]:
-            orig = state.original_data[i]
-            state.slice_axes[i] = new_axis
-            new_data = np.moveaxis(orig, new_axis, 2)
-            state.data[i] = new_data
-            state.cur_slices[i] = new_data.shape[2] // 2
-            state.images[i].set_data(new_data[:, :, state.cur_slices[i]])
-            state.axes[i].set_title(f"{state.labels[i]} {state.cur_slices[i]}\nShape: {orig.shape}")
-            fig.canvas.draw_idle()
-
-    axis_buttons = []
-
-    def setup_axis_controls(decoupled):
-        nonlocal axis_buttons
-        for b in axis_buttons:
-            b.ax.clear()
-        axis_buttons.clear()
-        if not decoupled:
-            # Shared control
-            ax_shared = fig.add_subplot(gs[3, :])
-            buttons = RadioButtons(ax_shared, labels=["0", "1", "2"])
-            for label in buttons.labels: label.set_fontsize(8)
-            buttons.set_active(state.slice_axes[0])
-            def update_all_axes(label):
-                new_axis = int(label)
-                for i in range(n_volumes):
-                    update_axis(i, new_axis)
-            buttons.on_clicked(update_all_axes)
-            ax_shared.set_title("Slice axis")
-            axis_buttons.append(buttons)
-        else:
-            # Individual controls
-            for i in range(n_volumes):
-                ax_radio = fig.add_subplot(gs[3, i])
-                buttons = RadioButtons(ax_radio, labels=["0", "1", "2"])
-                for label in buttons.labels: label.set_fontsize(8)
-                buttons.set_active(state.slice_axes[i])
-                buttons.on_clicked(lambda label, i=i: update_axis(i, int(label)))
-                axis_buttons.append(buttons)
-
-    # === Create decoupling toggle and initial setup ===
-    if n_volumes == 1:
-        setup_axis_controls(False)
-    else:
-        ax_checkbox = fig.add_subplot(gs[4, 0])
-        cb = CheckButtons(ax_checkbox, labels=["Decouple slice axes"], actives=[not all_same_axis])
-        def toggle_decoupled(label):
-            for b in axis_buttons:
-                b.ax.remove()
-            axis_buttons.clear()
-            fig.canvas.draw_idle()
-            setup_axis_controls(cb.get_status()[0])
-        cb.on_clicked(toggle_decoupled)
-        setup_axis_controls(cb.get_status()[0])
-
-    # === Intensity slider callback ===
-    def update_intensity(val):
-        for img in state.images:
-            img.set_clim(val[0], val[1])
-        fig.canvas.draw_idle()
-
-    # === Slice slider callback ===
-    def update_slice(val):
-        new_slice = int(round(val))
-        for i, d in enumerate(state.data):
-            frac = new_slice / d.shape[2]
-            slice_idx = int(round(frac * d.shape[2]))
-            slice_idx = np.clip(slice_idx, 0, d.shape[2] - 1)
-            state.cur_slices[i] = slice_idx
-            state.images[i].set_data(d[:, :, slice_idx])
-            state.axes[i].set_title(f"{state.labels[i]} {slice_idx}\nShape: {state.original_data[i].shape}")
-        display_mean()
-        fig.canvas.draw_idle()
-
-    # === ROI statistics ===
-    def get_mask(data, x, y, r):
-        ny, nx = data.shape[:2]
-        xv, yv = np.meshgrid(np.arange(nx), np.arange(ny))
-        return (xv - x)**2 + (yv - y)**2 <= r**2
-
-    def display_mean():
-        if all(c is None for c in state.circles):
-            return
-        for i, circle in enumerate(state.circles):
-            if circle is None:
-                continue
-            x, y = circle.center
-            r = circle.get_radius()
-            mask = get_mask(state.data[i][:, :, state.cur_slices[i]], x, y, r)
-            values = state.data[i][:, :, state.cur_slices[i]][mask]
-            if values.size:
-                mean, std = np.mean(values), np.std(values)
-                state.text_boxes[i] = state.axes[i].text(0.05, 0.95,
-                    f"Mean: {mean:.3g}\nStd Dev: {std:.3g}",
-                    transform=state.axes[i].transAxes,
-                    fontsize=12, va='top', bbox=dict(facecolor='white', alpha=1.0))
-        fig.canvas.draw_idle()
-
-    # === Mouse interaction for ROI drawing ===
-    def on_press(event):
-        if event.inaxes not in state.axes:
-            return
-        if hasattr(fig.canvas, 'toolbar') and getattr(fig.canvas.toolbar, 'mode', ''):
-            return
-        state.is_drawing = True
-        remove_existing_graphics()
-        for i, ax in enumerate(state.axes):
-            circ = plt.Circle((event.xdata, event.ydata), 0, color='red', lw=2, fill=False, alpha=1.0)
-            state.circles[i] = circ
-            ax.add_patch(circ)
-        fig.canvas.draw_idle()
-
-    def on_motion(event):
-        if not state.is_drawing or event.inaxes not in state.axes:
-            return
-        if hasattr(fig.canvas, 'toolbar') and getattr(fig.canvas.toolbar, 'mode', ''):
-            return
-        if event.xdata is not None and event.ydata is not None:
-            dx = event.xdata - state.circles[0].center[0]
-            dy = event.ydata - state.circles[0].center[1]
-            r = np.sqrt(dx**2 + dy**2)
-            for circ in state.circles:
-                if circ: circ.set_radius(r)
-        fig.canvas.draw_idle()
-
-    def on_release(event):
-        if event.inaxes not in state.axes:
-            return
-        if hasattr(fig.canvas, 'toolbar') and getattr(fig.canvas.toolbar, 'mode', ''):
-            return
-        state.is_drawing = False
-        display_mean()
-
-    def on_key(event):
-        if event.key == 'escape':
-            remove_existing_graphics()
-            fig.canvas.draw_idle()
-
-    # === Register events ===
-    fig.canvas.mpl_connect('button_press_event', on_press)
-    fig.canvas.mpl_connect('motion_notify_event', on_motion)
-    fig.canvas.mpl_connect('button_release_event', on_release)
-    fig.canvas.mpl_connect('key_press_event', on_key)
-
-    slice_slider.on_changed(update_slice)
-    intensity_slider.on_changed(update_intensity)
-
-    if show_instructions:
-        fig.text(0.01, 0.85, 'Close plot\nto continue', rotation='vertical')
-        fig.text(0.01, 0.3, 'Click and drag to select; esc to deselect.', rotation='vertical')
-
-    plt.tight_layout()
-    plt.show()
-
-=======
 import urllib.request
 import tarfile
 from urllib.parse import urlparse
 import shutil
->>>>>>> d3444f4a
 
 def debug_plot_partitions(partitions, recon_shape):
     """
@@ -550,24 +249,65 @@
 
 def get_top_level_tar_dir(tar_path, max_entries=10):
     """
-<<<<<<< HEAD
-    with h5py.File(filename, "r") as f:
-        # Extract the reconstruction dataset
-        recon = np.array(f["recon"])
-
-        # Extract metadata attributes
-        recon_description = f.attrs.get("recon_description", "")
-        alu_description = f.attrs.get("alu_description", "")
-        delta_pixel_image = f.attrs.get("delta_pixel_image", 1.0)
-
-    # Return as a dictionary to allow for future extension
-    return {
-        'recon': recon,
-        'recon_description': recon_description,
-        'delta_pixel_image': delta_pixel_image,
-        'alu_description': alu_description
-    }
-
+    Determine the top-level directory inside a tarball file by sampling up to max_entries members.
+
+    Parameters
+    ----------
+    tar_path : str
+        Path to the tarball file.
+    max_entries : int
+        Maximum number of entries to sample.
+
+    Returns
+    -------
+    dir_name : str
+        The name of the top-level directory.
+    """
+    top_levels = set()
+
+    with tarfile.open(tar_path, 'r') as tar:
+        for i, member in enumerate(tar):
+            if not member.name.strip():
+                continue
+            top_dir = member.name.split('/')[0]
+            top_levels.add(top_dir)
+
+            if len(top_levels) > 1 or i + 1 >= max_entries:
+                break
+    if len(top_levels) == 1:
+        dir_name = top_levels.pop()
+    else:
+        raise ValueError("No top level directory found in {}".format(tar_path))
+    return dir_name
+
+def query_yes_no(question, default="n"):
+    """
+    Ask a yes/no question via input() and return the answer.
+
+    Parameters
+    ----------
+    question : str
+        The question presented to the user.
+    default : str
+        The default answer if the user just presses Enter ("y" or "n").
+
+    Returns
+    -------
+    bool
+        True for "yes" or Enter, False for "no".
+    """
+    valid = {"yes": True, "y": True, "ye": True, "no": False, "n": False}
+    prompt = f" [y/n, default={default}] "
+    while True:
+        sys.stdout.write(question + prompt)
+        choice = input().lower()
+        if choice == "":
+            return valid[default]
+        elif choice in valid:
+            return valid[choice]
+        else:
+            sys.stdout.write("Please respond with 'yes' or 'no' (or 'y' or 'n').\n")
+    return
 
 def download_and_extract_tar(download_url, save_dir):
     """
@@ -642,8 +382,6 @@
 
 def get_top_level_tar_dir(tar_path, max_entries=10):
     """
-=======
->>>>>>> d3444f4a
     Determine the top-level directory inside a tarball file by sampling up to max_entries members.
 
     Parameters
