--- conflicted
+++ resolved
@@ -1,5 +1,3 @@
-from __future__ import annotations
-
 import os, sys
 from enum import Enum
 from typing import Union
@@ -574,10 +572,6 @@
 
     @jax.jit
     def process_recon(local_recon):
-<<<<<<< HEAD
-        local_recon = jnp.asarray(local_recon, device=jax.devices("cpu")[0])
-=======
->>>>>>> 883d015b
 
         if remove_flash:
             local_recon = mj.preprocess.apply_cylindrical_mask(local_recon, radial_margin, top_margin, bottom_margin)
@@ -588,13 +582,9 @@
         local_recon = jax.device_get(local_recon)
         return local_recon
 
-<<<<<<< HEAD
-    save_data_hdf5(file_path, process_recon(recon), 'recon', recon_dict)
-=======
     recon = jax.device_get(recon)
     recon = process_recon(recon)
     save_data_hdf5(file_path, recon, 'recon', recon_dict)
->>>>>>> 883d015b
 
 
 def import_recon_hdf5(file_path):
@@ -1055,7 +1045,7 @@
     # Generate synthetic sinogram data
     print('Creating sinogram')
     sinogram = ct_model_for_generation.forward_project(phantom)
-    sinogram = np.array(sinogram)
+    sinogram = np.asarray(sinogram)
 
     return phantom, sinogram, params
 
@@ -1265,7 +1255,6 @@
         del other_params['recon_shape']  # This should be set automatically by the constructor
         new_model.set_params(**other_params)
 
-<<<<<<< HEAD
     return new_model
 
 
@@ -1309,7 +1298,4 @@
 
     if single_array:
         output_arrays = output_arrays[0]
-    return output_arrays
-=======
-    return new_model
->>>>>>> 883d015b
+    return output_arrays