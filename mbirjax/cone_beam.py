import warnings

import jax
import jax.numpy as jnp
from functools import partial
from mbirjax import TomographyModel
from jax import lax


class ConeBeamModel(TomographyModel) :
    """
    A class designed for handling forward and backward projections in a parallel beam geometry, extending the
    :ref:`TomographyModelDocs`. This class offers specialized methods and parameters tailored for parallel beam setups.

    This class inherits all methods and properties from the :ref:`TomographyModelDocs` and may override some
    to suit parallel beam geometrical requirements. See the documentation of the parent class for standard methods
    like setting parameters and performing projections and reconstructions.

    Args:
        angles (jnp.ndarray):
            A 1D array of projection angles, in radians, specifying the angle of each projection relative to the origin.
        sinogram_shape (tuple):
            Shape of the sinogram as a tuple in the form `(views, rows, channels)`, where 'views' is the number of
            different projection angles, 'rows' correspond to the number of detector rows, and 'channels' index columns of
            the detector that are assumed to be aligned with the rotation axis.
        source_detector_dist (float) – Distance between the X-ray source and the detector in units of ALU.
        det_channel_offset (float) – Distance = (projected center of rotation) - (center of detector channels) in ALU.
        det_row_offset (float) – Distance = (projected perpendicular to center of rotation) - (center of detector rows) in ALU.
        image_slice_offset (float) – Vertical offset of the image in ALU.
        angles (float, ndarray) – 1D array of view angles in radians.
        **kwargs (dict):
            Additional keyword arguments that are passed to the :ref:`TomographyModelDocs` constructor. These can
            include settings and configurations specific to the tomography model such as noise models or image dimensions.
            Refer to :ref:`TomographyModelDocs` documentation for a detailed list of possible parameters.
    """

    def __init__( self, sinogram_shape, source_detector_dist, det_row_offset = 0.0, recon_slice_offset = 0.0,
                  det_rotation = 0.0, angles, **kwargs ) :
        # Convert the view-dependent vectors to an array
        # This is more complicated than needed with only a single view-dependent vector but is included to
        # illustrate the process as shown in TemplateModel
        view_dependent_vecs = [vec.flatten() for vec in [angles]]
        try :
            view_params_array = jnp.stack(view_dependent_vecs, axis=1)
        except ValueError as e :
            raise ValueError("Incompatible view dependent vector lengths:  all view-dependent vectors must have the "
                             "same length.")
        super().__init__(sinogram_shape, source_detector_dist=source_detector_dist, det_row_offset=det_row_offset,
                         recon_slice_offset=recon_slice_offset, view_params_array=view_params_array,
                         det_rotation=det_rotation, **kwargs)

    def verify_valid_params(self):
        """
        Check that all parameters are compatible for a reconstruction.
        """
        super().verify_valid_params()
        sinogram_shape, view_params_array = self.get_params(['sinogram_shape', 'view_params_array'])

        if view_params_array.shape[0] != sinogram_shape[0] :
            error_message = "Number view dependent parameter vectors must equal the number of views. \n"
            error_message += "Got {} for length of view-dependent parameters and "
            error_message += "{} for number of views.".format(view_params_array.shape[0], sinogram_shape[0])
            raise ValueError(error_message)

        recon_shape = self.get_params('recon_shape')
        if recon_shape[2] != sinogram_shape[1] :
            error_message = "Number of recon slices must match number of sinogram rows. \n"
            error_message += "Got {} for recon_shape and {} for sinogram_shape".format(recon_shape, sinogram_shape)
            raise ValueError(error_message)

    def get_geometry_parameters(self):
        """
        Function to get a list of the primary geometry parameters for projection.

        Returns:
            List of required geometry parameters.
        """
        geometry_params = self.get_params(
            ['delta_det_channel', 'delta_det_row', 'det_channel_offset', 'det_row_offset', 'det_rotation',
             'source_detector_dist', 'magnification', 'delta_pixel_recon', 'recon_slice_offset'])

        return geometry_params

    @staticmethod
    def back_project_one_view_to_voxel(sinogram_view, pixel_index, angle, projector_params, coeff_power = 1):
        """
        Calculate the backprojection at a specified recon pixels given a sinogram view and model parameters.
        Also supports computation of the diagonal hessian when coeff_power = 2.

        Args:
            sinogram_view (jax array): one view of the sinogram to be back projected.
                2D jnp array of shape (num_det_rows)x(num_det_channels)
            pixel_index (jax array): set of pixels to which to back project.
                1D integer jnp array that indexes into flattened 2D recon.
                Should apply unravel_index(pixel_index, recon_shape) to recover i, j, k.
            angle (float): The angle in radians for this view.
            projector_params (tuple):  tuple of (sinogram_shape, recon_shape, get_geometry_params()).
            coeff_power (int): Normally 1, but should be 2 when computing diagonal hessian 2.

        Returns:
            back_projection (jnp array): 1D array of length (number of pixels)*(number of slices)
        """
        # Get the part of the system matrix and channel indices for this voxel
        sinogram_view_shape = (1,) + sinogram_view.shape  # Adjoin a leading 1 to indicate a single view sinogram
        view_projector_params = (sinogram_view_shape,) + projector_params[1:]

        # Compute sparse system matrices for rows and columns
        # Bij_value, Bij_channel, Cij_value, Cij_row are all shaped [(num pixels)*(num slices)]x(2p+1)
        Bij_value, Bij_channel, Cij_value, Cij_row = ConeBeamModel.compute_sparse_Bij_Cij_single_view(pixel_index, angle, view_projector_params)

        # Determine shape of Bij where Nv = total number of voxels, and psf_width = 2p+1
        Nv, psf_width = Bij_value.shape  # This = (num pixels)*(num slices)

        # Generate full index arrays for rows and columns
        row_indices = Cij_row[:, :, None]  # Expand Cij_row to shape (num voxels, 2p+1, 1)
        col_indices = Bij_channel[:, None, :]  # Expand Bij_channel to shape (num voxels, 1, 2p+1)

        # Broadcast indices to shape (Nv, 2p+1, 2p+1)
        row_indices = jnp.broadcast_to(row_indices, shape=(Nv, psf_width, psf_width))
        col_indices = jnp.broadcast_to(col_indices, shape=(Nv, psf_width, psf_width))

        # Create sinogram_array with shape (Nv x psf_width x psf_width)
        sinogram_array = sinogram_view[row_indices, col_indices]

        # Broadcast Bij_value and Cij_row for element-wise multiplication
        Bij_value_expanded = Bij_value[:, :, None]  # Shape (Nv, 2p+1, 1)
        Cij_row_expanded = Cij_row[:, None, :]  # Shape (Nv, 1, 2p+1)

        # Compute back projection
        # coeff_power = 1 normally; coeff_power = 2 when computing diagonal of hessian
        back_projection = jnp.sum(sinogram_array * ((Bij_value_expanded * Cij_row_expanded) ** coeff_power), axis=(1, 2))

        return back_projection

    @staticmethod
    def forward_project_voxels_one_view(voxel_values, pixel_indices, angle, projector_params):
        """
        Forward project a set of voxels determined by indices into the flattened array of size num_rows x num_cols.

        Args:
            voxel_values (jax array):  2D array of shape (num_indices, num_slices) of voxel values, where
                voxel_values[i, j] is the value of the voxel in slice j at the location determined by indices[i].
            pixel_indices (jax array of int):  1D vector of indices into flattened array of size num_rows x num_cols.
            angle (float):  Angle for this view
            projector_params (tuple):  tuple of (sinogram_shape, recon_shape, get_geometry_params())
            sinogram_shape (tuple): Sinogram shape (num_views, num_det_rows, num_det_channels)

        Returns:
            jax array of shape (num_det_rows, num_det_channels)
        """
        if voxel_values.ndim != 2 :
            raise ValueError('voxel_values must have shape (num_indices, num_slices)')

        # Get the geometry parameters and the system matrix and channel indices
        num_views, num_det_rows, num_det_channels = projector_params[0]
        Bij_value, Bij_channel, Cij_value, Cij_row = ConeBeamModel.compute_sparse_Bij_Cij_single_view(pixel_indices, angle, projector_params)

        # Determine the size of the sinogram based on max indices + 1 for 0-based indexing
        Nr = num_det_rows
        Nc = num_det_channels

        # Allocate the sinogram array
        sinogram_view = jnp.zeros((Nr, Nc))

        # Compute the outer products and scale by voxel_values
        # First, compute the outer product for each voxel's Bij_value
        outer_products = jnp.einsum('ki,kj->kij', Bij_value, Bij_value) * voxel_values[:, None, None]

        # Expand Cij_row and Cij_channel for broadcasting
        rows_expanded = Cij_row[:, :, None]  # Shape (Nv, 2p+1, 1)
        cols_expanded = Cij_row[:, None, :]  # Shape (Nv, 1, 2p+1)

        # Flatten the arrays to use in index_add
        flat_outer_products = outer_products.reshape(-1)
        flat_rows = rows_expanded.broadcast_to(outer_products.shape).reshape(-1)
        flat_cols = cols_expanded.broadcast_to(outer_products.shape).reshape(-1)

        # Aggregate the results into sinogram_view using index_add
        indices = (flat_rows, flat_cols)  # Prepare indices for index_add
        sinogram_view = lax.index_add(sinogram_view, indices, flat_outer_products)

        return sinogram_view

    @staticmethod
    @partial(jax.jit, static_argnums=3)
    def compute_sparse_Bij_Cij_single_view( pixel_indices, angle, projector_params, p = 1 ):
        """
        Calculate the separable sparse system matrices for a subset of voxels and a single view.
        It returns a sparse matrix specified by the system matrix values and associated detector column index.
        Since this is for parallel beam geometry, the values are assumed to be the same for each row/slice.

        Args:
            pixel_indices (jax array of int):  1D vector of indices into flattened array of size num_rows x num_cols.
            angle (float):  Angle for this single view
            projector_params (tuple):  tuple of (sinogram_shape, recon_shape, get_geometry_params())
            p (int, optional, default=1):  # This is the assumed number of channels per side

        Returns:
            Bij_value, Bij_column, Cij_value, Cij_row (jnp array): Each with shape (num voxels)x(num slices)x(2p+1)
        """

        def recon_ijk_to_xyz( i, j, k, delta_pixel_recon, num_recon_rows, num_recon_cols, num_recon_slices,
                              recon_slice_offset, angle ) :
            # Compute the un-rotated coordinates relative to iso
            x_tilde = delta_pixel_recon * (i - (num_recon_rows - 1) / 2.0)
            y_tilde = delta_pixel_recon * (j - (num_recon_cols - 1) / 2.0)
            x = jnp.cos(angle) * x_tilde - jnp.sin(angle) * y_tilde  # corrected minus sign here
            y = jnp.sin(angle) * x_tilde + jnp.cos(angle) * y_tilde

            z = delta_pixel_recon * (k - (num_recon_slices - 1) / 2.0) + recon_slice_offset
            return x, y, z

        def geometry_xyz_to_uv_mag( x, y, z, source_detector_dist, magnification ) :
            # Compute the source to iso distance
            source_to_iso_dist = source_detector_dist / magnification

            # Check for a potential division by zero or very small denominator
            if (source_to_iso_dist - y) == 0 :
                raise ValueError("Invalid geometry: Denominator in pixel magnification calculation becomes zero.")

            # Compute the magnification at this specific voxel
            pixel_mag = source_detector_dist / (source_to_iso_dist - y)

            # Compute the physical position that this voxel projects onto the detector
            u = pixel_mag * x
            v = pixel_mag * z

            return u, v, pixel_mag

        def detector_uv_to_mn( u, v, det_rotation, delta_det_channel, delta_det_row, det_channel_offset, det_row_offset,
                               num_det_rows, num_det_channels ) :
            # Account for small rotation of the detector
            u_tilde = jnp.cos(det_rotation) * u + jnp.sin(det_rotation) * v
            v_tilde = -jnp.sin(det_rotation) * u + jnp.cos(det_rotation) * v

            # Get the center of the detector grid for columns and rows
            det_center_channels = (num_det_channels - 1) / 2.0  # num_of_cols
            det_center_rows = (num_det_rows - 1) / 2.0  # num_of_rows

            # Calculate indices on the detector grid
            n = (u_tilde / delta_det_channel) + det_center_channels + det_channel_offset
            m = (v_tilde / delta_det_row) + det_center_rows + det_row_offset

            return m, n

        warnings.warn('Compiling for indices length = {}'.format(pixel_indices.shape))
        warnings.warn('Using hard-coded detectors per side.  These should be set dynamically based on the geometry.')

        # Get all the geometry parameters
        geometry_params = projector_params[2]
        delta_det_channel, delta_det_row, det_channel_offset, det_row_offset, det_rotation, source_detector_dist, magnification, delta_pixel_recon, recon_slice_offset = geometry_params

        num_views, num_det_rows, num_det_channels = projector_params[0]
        num_recon_rows, num_recon_cols, num_recon_slices = projector_params[1][:]

        # Convert the index into (i,j,k) coordinates corresponding to the indices into the 3D voxel array
        recon_shape_2d = (num_recon_rows, num_recon_cols)
        num_of_indices = pixel_indices.size
        row_index, col_index = jnp.unravel_index(pixel_indices, recon_shape_2d)

        # Replicate along the slice access
        i = (jnp.tile(row_index, reps=(num_recon_slices, 1)).T).flatten()
        j = (jnp.tile(col_index, reps=(num_recon_slices, 1)).T).flatten()
        k = (jnp.tile(jnp.arange(num_recon_slices), reps=(num_of_indices, 1))).flatten()

        # TODO: Need to check that i,j,k each have shape (num pixels)*(num slices)

        # All the following objects should have shape (num pixels)*(num slices)
        # x, y, z
        # u, v
        # mp, np
        # cone_angle_channel
        # cone_angle_row
        # cos_alpha_col
        # cos_alpha_row
        # W_col has shape
        # W_row has shape
        # mp has shape
        # np has shape 

        # Convert from ijk to coordinates about iso
        x, y, z = recon_ijk_to_xyz(i, j, k, delta_pixel_recon, num_recon_rows, num_recon_cols, num_recon_slices,
                                   recon_slice_offset, angle)

        # Convert from xyz to coordinates on detector
        u, v, pixel_mag = geometry_xyz_to_uv_mag(x, y, z, source_detector_dist, magnification)

        # Convert from uv to index coordinates in detector
        mp, np = detector_uv_to_mn(u, v, det_rotation, delta_det_channel, delta_det_row, det_channel_offset,
                                   det_row_offset, num_det_rows, num_det_channels)

        # Compute cone angle of pixel along columns and rows
        cone_angle_channel = jnp.arctan2(u, source_detector_dist)
        cone_angle_row = jnp.arctan2(v, source_detector_dist)

        # Compute cos alpha for row and columns
        cos_alpha_col = jnp.maximum(jnp.abs(jnp.cos(angle - cone_angle_channel)),
                                    jnp.abs(jnp.sin(angle - cone_angle_channel)))
        cos_alpha_row = jnp.maximum(jnp.abs(jnp.cos(cone_angle_row)), jnp.abs(jnp.sin(cone_angle_row)))

        # Compute projected voxel width along columns and rows
        W_col = pixel_mag * (delta_pixel_recon / delta_det_channel) * (cos_alpha_col / jnp.cos(cone_angle_channel))
        W_row = pixel_mag * (delta_pixel_recon / delta_det_row) * (cos_alpha_row / jnp.cos(cone_angle_row))

        # ################
        # Compute the Bij matrix entries
        # Compute a jnp channel index array with shape [(num pixels)*(num slices)]x1
        Bij_channel = jnp.round(mp).astype(int)
        Bij_channel = Bij_channel.reshape((-1, 1))

<<<<<<< HEAD
        # Compute a jnp channel index array with shape [(num voxels)*(num slices)]x(2p+1)
=======
        # Compute a jnp channel index array with shape [(num pixels)*(num slices)]x(2p+1)
>>>>>>> 3530bde0
        Bij_channel = jnp.concatenate([Bij_channel + j for j in range(-p, p + 1)], axis=-1)

        # Compute the distance of each channel from the center of the voxel
        # Should be shape [(num pixels)*(num slices)]x(2p+1)
        delta_channel = jnp.abs(Bij_channel - mp.reshape((-1, 1)))

        # Calculate L = length of intersection between detector element and projection of flattened voxel
        # Should be shape [(num pixels)*(num slices)]x(2p+1)
        tmp1 = (W_col + 1) / 2.0  # length = num_indices
        tmp2 = (W_col - 1) / 2.0  # length = num_indices
        L_channel = jnp.maximum(tmp1 - jnp.maximum(jnp.abs(tmp2), delta_channel), 0)

        # Compute Bij sparse matrix with shape [(num pixels)*(num slices)]x(2p+1)
        Bij_value = (delta_pixel_recon / cos_alpha_col) * (L_channel / delta_det_channel)
        Bij_value = Bij_value * (Bij_channel >= 0) * (Bij_channel < num_det_channels)

        # ################
        # Compute the Cij matrix entries
        # Compute a jnp row index array with shape [(num pixels)*(num slices)]x1
        Cij_row = jnp.round(mp).astype(int)
        Cij_row = Cij_row.reshape((-1, 1))

        # Compute a jnp row index array with shape [(num pixels)*(num slices)]x(2p+1)
        Cij_row = jnp.concatenate([Cij_row + j for j in range(-p, p + 1)], axis=-1)

        # Compute the distance of each row from the center of the voxel
        # Should be shape [(num pixels)*(num slices)]x(2p+1)
        delta_row = jnp.abs(Cij_row - mp.reshape((-1, 1)))

        # Calculate L = length of intersection between detector element and projection of flattened voxel
        # Should be shape [(num pixels)*(num slices)]x(2p+1)
        tmp1 = (W_row + 1) / 2.0  # length = num_indices
        tmp2 = (W_row - 1) / 2.0  # length = num_indices
        L_row = jnp.maximum(tmp1 - jnp.maximum(jnp.abs(tmp2), delta_row), 0)

        # Compute Cij sparse matrix with shape [(num pixels)*(num slices)]x(2p+1)
        Cij_value = (delta_pixel_recon / cos_alpha_col) * (L_row / delta_det_row)
        Cij_value = Cij_value * (Cij_row >= 0) * (Cij_row < num_det_rows)

        return Bij_value, Bij_channel, Cij_value, Cij_row<|MERGE_RESOLUTION|>--- conflicted
+++ resolved
@@ -294,8 +294,7 @@
         cone_angle_row = jnp.arctan2(v, source_detector_dist)
 
         # Compute cos alpha for row and columns
-        cos_alpha_col = jnp.maximum(jnp.abs(jnp.cos(angle - cone_angle_channel)),
-                                    jnp.abs(jnp.sin(angle - cone_angle_channel)))
+        cos_alpha_col = jnp.maximum(jnp.abs(jnp.cos(angle - cone_angle_channel)), jnp.abs(jnp.sin(angle - cone_angle_channel)))
         cos_alpha_row = jnp.maximum(jnp.abs(jnp.cos(cone_angle_row)), jnp.abs(jnp.sin(cone_angle_row)))
 
         # Compute projected voxel width along columns and rows
@@ -308,11 +307,7 @@
         Bij_channel = jnp.round(mp).astype(int)
         Bij_channel = Bij_channel.reshape((-1, 1))
 
-<<<<<<< HEAD
-        # Compute a jnp channel index array with shape [(num voxels)*(num slices)]x(2p+1)
-=======
         # Compute a jnp channel index array with shape [(num pixels)*(num slices)]x(2p+1)
->>>>>>> 3530bde0
         Bij_channel = jnp.concatenate([Bij_channel + j for j in range(-p, p + 1)], axis=-1)
 
         # Compute the distance of each channel from the center of the voxel
