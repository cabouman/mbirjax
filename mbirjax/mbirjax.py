--- conflicted
+++ resolved
@@ -6,7 +6,7 @@
 import jax
 import jax.numpy as jnp
 from jax import lax
-
+import mbirjax
 import mbirjax._utils as utils
 
 
@@ -292,13 +292,7 @@
                 raise ValueError(error_message)
             if len(angles) != sinogram_shape[0]:
                 error_message = "Number of angles must equal the number of views. \n"
-<<<<<<< HEAD
                 error_message += "Got {} for number of angles and {} for number of views.".format(len(angles), sinogram_shape[0])
-=======
-                error_message += "Got {} for number of angles and {} for number of views.".format(len(self.angles),
-                                                                                                  self.sinogram_shape[
-                                                                                                      0])
->>>>>>> 28cb28a9
                 raise ValueError(error_message)
 
         # Handle case if any regularization parameter changed
@@ -424,14 +418,8 @@
 
         return weights
 
-<<<<<<< HEAD
-=======
-    def vcd_iteration(self, error_sinogram, recon, partition, fm_hessian, weights=1.0):
-        """
-        Calculate an iteration of the VCD algorithm on a single subset of the partition
->>>>>>> 28cb28a9
-
-    def recon( self, sinogram, weights = 1.0 ):
+
+    def recon( self, sinogram, weights=1.0):
         """
         Perform MBIR reconstruction using the Multi-Granular Vector Coordinate Descent algorithm.
         This function takes care of generating its own partitions and partition sequence.
@@ -454,7 +442,6 @@
         recon, fm_rmse = self.vcd_recon(sinogram, partitions, partition_sequence, weights=weights)
 
         return recon, fm_rmse
-
 
     def vcd_recon(self, sinogram, partitions, partition_sequence, weights=1.0):
         """
@@ -484,24 +471,14 @@
         fm_rmse = np.zeros(num_iters)
 
         for i in range(num_iters):
-<<<<<<< HEAD
             error_sinogram, recon = self.vcd_partition_iteration(error_sinogram, recon, partitions[partition_sequence[i]], hessian, weights=weights)
-=======
-            error_sinogram, recon = self.vcd_iteration(error_sinogram, recon, partitions[partition_sequence[i]],
-                                                       hessian, weights=weights)
->>>>>>> 28cb28a9
             fm_rmse[i] = self.forward_model_loss(error_sinogram)
             if self.params.verbose >= 1:
                 print(f'VCD iteration={i}; Loss={fm_rmse[i]}')
 
         return recon, fm_rmse
 
-<<<<<<< HEAD
-
     def vcd_partition_iteration( self, error_sinogram, recon, partition, fm_hessian, weights = 1.0 ):
-=======
-    def vcd_subset_iteration(self, error_sinogram, recon, indices, fm_hessian, weights=1.0):
->>>>>>> 28cb28a9
         """
         Calculate an iteration of the VCD algorithm for each subset of the partition
 
@@ -620,7 +597,6 @@
             loss = (1.0 / (2 * self.params.sigma_y ** 2)) * jnp.sum((error_sinogram * error_sinogram) * weights)
         return loss
 
-<<<<<<< HEAD
     def gen_set_of_voxel_partitions(self):
         """
         Generates a collection of voxel partitions for an array of specified partition sizes.
@@ -677,8 +653,6 @@
         """
         return recon.reshape(self.params.num_recon_rows, self.params.num_recon_cols, self.params.num_recon_slices)
 
-=======
->>>>>>> 28cb28a9
 
 def get_rho(delta, b, sigma_x, p, q, T):
     """
@@ -830,9 +804,6 @@
             sinogram_shape = self.sinogram_shape
             num_views = cos_sin_angles.shape[1]
             forward_vmap = jax.vmap(self.forward_project_voxels_one_view, in_axes=(None, None, 1, None, None))
-<<<<<<< HEAD
-            sinogram = forward_vmap(voxel_values, voxel_indices, cos_sin_angles, geometry_params, sinogram_shape)
-=======
 
             if batch_size is None or batch_size >= num_views:
                 sinogram = forward_vmap(voxel_values, voxel_indices, cos_sin_angles, geometry_params, sinogram_shape)
@@ -854,7 +825,6 @@
                     end_views = forward_map(end_batch)
                     sinogram = jnp.concatenate((sinogram, end_views), axis=0)
 
->>>>>>> 28cb28a9
             return sinogram
 
         self.forward_project = jax.jit(forward_project_fcn, static_argnums=(2,))
