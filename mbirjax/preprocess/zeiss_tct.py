import os, sys
from operator import itemgetter
import numpy as np
import jax.numpy as jnp
import warnings
import mbirjax.preprocess as mjp
import pprint
import logging
import olefile
import struct
from pathlib import Path
pp = pprint.PrettyPrinter(indent=4)
logger = logging.getLogger(__name__)


def compute_sino_and_params(dataset_dir, downsample_factor=(1, 1),
                            crop_pixels_sides=0, crop_pixels_top=0, crop_pixels_bottom=0, verbose=1):
    """
    Load Zeiss sinogram data and prepare arrays ana parameters for TranslationModel reconstruction.

    This function computes the sinogram and geometry parameters from a Zeiss scan directory. It performs the following:

    1. Load object, blank, and dark scans, and geometry parameters from the dataset.
    2. Computes the sinogram from the scan images.
    3. Applies background offset correction.

    Args:
        dataset_dir (str): Path to the Zeiss scan directory. Expected structure.
            - "obj_scan" (a subfolder containing the object scan)
            - "blank_scan" (a subfolder containing the blank scan)
            - "dark_scan" (a subfolder containing the dark scan)
        downsample_factor (Tuple[int, int], optional): Downsampling factor for detector rows and channels. Defaults to (1, 1).
        crop_pixels_sides (int, optional): Pixels to crop from each side of the sinogram. Defaults to None.
        crop_pixels_top (int, optional): Pixels to crop from top of the sinogram. Defaults to None.
        crop_pixels_bottom (int, optional): Pixels to crop from bottom of the sinogram. Defaults to None.
        verbose (int, optional): Verbosity level. Defaults to 1.

    Returns:
        tuple: (sino, translation_params, optional_params)
            - ``sino`` (jax.numpy.ndarray): Sinogram of shape (num_views, num_det_rows, num_channels)
            - ``translation_params`` (dict): Parameters for initializing TranslationModel.
            - ``optional_params`` (dict): Parameters to be passed via ``set_params``.

    Example:
        .. code-block:: python

            # Get data and reconstruction parameters
            sino, translation_params, optional_params = mbirjax.preprocess.zeiss.compute_sino_and_params(
            dataset_dir, downsample_factor=(1, 1))

            # Create the model and set parameters
            tct_model = mbirjax.TranslationModel(**translation_params)
            tct_model.set_params(**optional_params)
            tct_model.set_params(sharpness=sharpness, verbose=1)

            # Run reconstruction
            recon, recon_dict = tct_model.recon(sino)
    """
    if verbose > 0:
        print("\n\n########## Loading object, blank, dark scans, and geometry parameters from Zeiss dataset directory")
    obj_scan, blank_scan, dark_scan, zeiss_params = \
        load_scans_and_params(dataset_dir, verbose=verbose)

    translation_params, optional_params = convert_zeiss_to_mbirjax_params(zeiss_params, downsample_factor=downsample_factor,
                                                                          crop_pixels_sides=crop_pixels_sides,
                                                                          crop_pixels_top=crop_pixels_top,
                                                                          crop_pixels_bottom=crop_pixels_bottom)

    if verbose > 0:
        print("\n\n########## Cropping and downsampling scans")
    ### crop the scans based on input params
    obj_scan, blank_scan, dark_scan, defective_pixel_array = mjp.crop_view_data(obj_scan, blank_scan, dark_scan,
                                                                                crop_pixels_sides=crop_pixels_sides,
                                                                                crop_pixels_top=crop_pixels_top,
                                                                                crop_pixels_bottom=crop_pixels_bottom)

    ### downsample the scans with block-averaging
    if downsample_factor[0] * downsample_factor[1] > 1:
        obj_scan, blank_scan, dark_scan, defective_pixel_array = mjp.downsample_view_data(obj_scan, blank_scan,
                                                                                          dark_scan,
                                                                                          downsample_factor=downsample_factor,
                                                                                          defective_pixel_array=defective_pixel_array)

    if verbose > 0:
        print("\n\n########## Computing sinogram from object, blank, and dark scans")
    sino = mjp.compute_sino_transmission(obj_scan, blank_scan, dark_scan, defective_pixel_array)
    scan_shapes = obj_scan.shape, blank_scan.shape, dark_scan.shape
    del obj_scan, blank_scan, dark_scan  # delete scan images to save memory

    if verbose > 0:
        print("\n\n########## Correcting sinogram data to account for background offset and detector rotation")
    background_offset = mjp.estimate_background_offset(sino)
    sino = sino - background_offset
    if verbose > 0:
        print("background_offset = ", background_offset)

    if verbose > 0:
        print('obj_scan shape = ', scan_shapes[0])
        print('blank_scan shape = ', scan_shapes[1])
        print('dark_scan shape = ', scan_shapes[2])

    return sino, translation_params, optional_params


def load_scans_and_params(dataset_dir, verbose=1):
    """
    Load the object scan, blank scan, dark scan, and geometry from a Zeiss scan directory.

    Args:
        dataset_dir (str): Path to a Zeiss scan directory. Expected structure:

            - ``obj_scan`` — subfolder containing the object scan
            - ``blank_scan`` — subfolder containing the blank scan
            - ``dark_scan`` — subfolder containing the dark scan

        verbose (int, optional): Verbosity level. Defaults to ``1``.

    Returns:
        tuple: ``(obj_scan, blank_scan, dark_scan, zeiss_params)``

            - ``obj_scan`` (numpy.ndarray): 3D object scan with shape ``(num_views, num_det_rows, num_channels)``.
            - ``blank_scan`` (numpy.ndarray): 3D blank scan with shape ``(1, num_det_rows, num_channels)``.
            - ``dark_scan`` (numpy.ndarray): 3D dark scan with shape ``(1, num_det_rows, num_channels)``.
            - ``zeiss_params`` (dict): Required parameters for ``convert_zeiss_to_mbirjax_params`` (e.g., geometry vectors, spacings, and angles).
    """
    ### automatically parse the paths to Zeiss scans from dataset—dir
    obj_scan_dir, blank_scan_dir, dark_scan_dir = \
        _parse_filenames_from_dataset_dir(dataset_dir)

    if verbose > 0:
        print("The following files will be used to compute the Zeiss reconstruction:\n",
              f"    - Object scan directory: {obj_scan_dir}\n",
              f"    - Blank scan directory: {blank_scan_dir}\n",
              f"    - Dark scan directory: {dark_scan_dir}\n",)

    _, Zeiss_params = read_xrm_dir(obj_scan_dir) # Zeiss parameters of all the object scans

    # source to iso distance
    source_iso_dist = Zeiss_params["source_iso_dist"]
    source_iso_dist = float(np.abs(source_iso_dist))

    # iso to detector distance
    iso_det_dist = Zeiss_params["iso_det_dist"]
    iso_det_dist = float(np.abs(iso_det_dist))

    # detector pixel pitch
    # Zeiss detector pixel has equal width and height
    det_pixel_pitch = Zeiss_params["det_pixel_pitch"]
<<<<<<< HEAD
    iso_pixel_pitch = Zeiss_params["iso_pixel_pitch"] # um
=======
    iso_pixel_pitch = Zeiss_params["iso_pixel_pitch"]
>>>>>>> 832e1549
    delta_det_row = det_pixel_pitch
    delta_det_channel = det_pixel_pitch

    # dimensions of radiograph
    num_views = Zeiss_params["num_views"]
    num_det_channels = Zeiss_params["num_det_channels"]
    num_det_rows = Zeiss_params["num_det_rows"]

    # Detector offset
    # TODO: Need to check whether the detector offset parameter is correctly read from the file
    #   Since I can only decoded one single float from the directory I found in the file,
    #   I am assuming that this is the detector channel offset, and I am setting the detector row offset to 0.0
    detector_offset = Zeiss_params["det_offset"]
    det_channel_offset = detector_offset
    det_row_offset = 0.0

    # object positions in x, y, z axis
    # The scanner uses a coordinate system different from MBIRJAX
    # ToDo: Perform experiments to determine the Zeiss coordinates
    # Axis mapping:
    #   Scanner z-axis -> MBIRJAX x-axis or -x-axis not sure
    #   Scanner x-axis -> MBIRJAX y-axis or -y-axis not sure
    #   Scanner y-axis -> MBIRJAX z-axis or -z-axis not sure
    obj_x_positions = np.array(Zeiss_params['z_positions'], dtype=float).ravel()
    obj_y_positions = np.array(Zeiss_params['x_positions'], dtype=float).ravel()
    obj_z_positions = np.array(Zeiss_params['y_positions'], dtype=float).ravel()

    # Unit of parameters
    axis_names = Zeiss_params["axis_names"]
    axis_units = Zeiss_params["axis_units"]

    source_iso_dist_unit = None
    iso_det_dist_unit = None
    delta_det_row_unit = None
    delta_det_channel_unit = None
    obj_x_position_unit = None
    obj_y_position_unit = None
    obj_z_position_unit = None

    if axis_names is not None and axis_units is not None:
        for name, unit in zip(axis_names, axis_units):
            # TODO: Need to verify whether the geometry parameter units actually match the specified axis names.
            if name == "Source Z":
                source_iso_dist_unit = unit
                iso_det_dist_unit = unit

            elif name == "CCD_X":
                delta_det_row_unit = unit
                delta_det_channel_unit = unit

            elif name == "Sample X":
                obj_x_position_unit = unit

            elif name == "Sample Y":
                obj_y_position_unit = unit

            elif name == "Sample Z":
                obj_z_position_unit = unit

    else:
        raise ValueError("Unknown units for geometry parameters; cannot safely convert to mbirjax format.")

    if verbose > 0:
        print("############ Zeiss geometry parameters ############")
        print(f"Source to iso distance: {source_iso_dist} [{source_iso_dist_unit}]")
        print(f"Iso to detector distance: {iso_det_dist} [{iso_det_dist_unit}]")
        print(f"Detector pixel pitch: (delta_det_row, delta_det_channel) = ({det_pixel_pitch:.3f} [{delta_det_row_unit}], {det_pixel_pitch:.3f} [{delta_det_channel_unit}])")
        print(f"Detector size: (num_det_rows, num_det_channels) = ({num_det_rows}, {num_det_channels})")
        print("############ End Zeiss geometry parameters ############")
    ### END load Zeiss parameters from scan data

    ### read blank scans and dark scans
    blank_scan, _ = read_xrm_dir(blank_scan_dir)
    if dark_scan_dir is not None:
        dark_scan, _ = read_xrm_dir(dark_scan_dir)
    else:
        dark_scan = np.zeros(blank_scan.shape)

    ### read object scans
    obj_scan, _ = read_xrm_dir(obj_scan_dir)
    if verbose > 0:
        print("Scans loaded.")

    ### flip the scans vertically
    if verbose > 0:
        print("Flipping scans vertically")
    obj_scan = np.flip(obj_scan, axis=1)
    blank_scan = np.flip(blank_scan, axis=1)
    dark_scan = np.flip(dark_scan, axis=1)

    zeiss_params = {
        'source_iso_dist': source_iso_dist,
        'iso_det_dist': iso_det_dist,
        'delta_det_channel': delta_det_channel,
        'delta_det_row': delta_det_row,
        'num_views': num_views,
        'num_det_channels': num_det_channels,
        'num_det_rows': num_det_rows,
        'det_row_offset': det_row_offset,
        'det_channel_offset': det_channel_offset,
        'obj_x_positions': obj_x_positions,
        'obj_y_positions': obj_y_positions,
        'obj_z_positions': obj_z_positions,
        'source_iso_dist_unit': source_iso_dist_unit,
        'iso_det_dist_unit': iso_det_dist_unit,
        'delta_det_row_unit': delta_det_row_unit,
        'delta_det_channel_unit': delta_det_channel_unit,
        'obj_x_position_unit': obj_x_position_unit,
        'obj_y_position_unit': obj_y_position_unit,
        'obj_z_position_unit': obj_z_position_unit,
    }

    return obj_scan, blank_scan, dark_scan, zeiss_params


def convert_zeiss_to_mbirjax_params(zeiss_params, downsample_factor=(1, 1), crop_pixels_sides=0, crop_pixels_top=0, crop_pixels_bottom=0):
    """
    Convert geometry parameters from zeiss into mbirjax format, including modifications to reflect crop and downsample.

    Args:
        zeiss_params (dict): Required Zeiss geometry parameters for reconstruction.
        downsample_factor ((int, int), optional) - Down-sample factors along the detector rows and channels respectively.
            If scan size is not divisible by `downsample_factor`, the scans will be first truncated to a size that is divisible by `downsample_factor`.
        crop_pixels_sides (int, optional): The number of pixels to crop from each side of the sinogram. Defaults to 0.
        crop_pixels_top (int, optional): The number of pixels to crop from top of the sinogram. Defaults to 0.
        crop_pixels_bottom (int, optional): The number of pixels to crop from bottom of the sinogram. Defaults to 0.

    Returns:
        translation_params (dict): Required parameters for the TranslationModel constructor.
        optional_params (dict): Additional TranslationModel parameters to be set using set_params()
    """
    # Get zeiss parameters and convert them
    source_iso_dist, iso_det_dist, source_iso_dist_unit, iso_det_dist_unit = itemgetter('source_iso_dist', 'iso_det_dist', 'source_iso_dist_unit', 'iso_det_dist_unit')(zeiss_params)
    delta_det_channel, delta_det_row, delta_det_channel_unit, delta_det_row_unit = itemgetter('delta_det_channel', 'delta_det_row', 'delta_det_channel_unit', 'delta_det_row_unit')(zeiss_params)
    num_views, num_det_rows, num_det_channels = itemgetter('num_views', 'num_det_rows', 'num_det_channels')(zeiss_params)
    obj_x_positions, obj_y_positions, obj_z_positions, obj_x_position_unit, obj_y_position_unit, obj_z_position_unit = itemgetter('obj_x_positions', 'obj_y_positions', 'obj_z_positions', 'obj_x_position_unit', 'obj_y_position_unit', 'obj_z_position_unit')(zeiss_params)
    det_row_offset, det_channel_offset = itemgetter('det_row_offset', 'det_channel_offset')(zeiss_params)

    source_detector_dist = source_iso_dist + iso_det_dist
    translation_vectors = calc_translation_vec_params(obj_x_positions, obj_y_positions, obj_z_positions)

    # Adjust detector size params w.r.t. cropping arguments
    num_det_rows = num_det_rows - (crop_pixels_top + crop_pixels_bottom)
    num_det_channels = num_det_channels - 2 * crop_pixels_sides

    sinogram_shape = (num_views, num_det_rows, num_det_channels)

    # Adjust detector size and pixel pitch params w.r.t. downsampling arguments
    num_det_rows = num_det_rows // downsample_factor[0]
    num_det_channels = num_det_channels // downsample_factor[1]

    delta_det_row *= downsample_factor[0]
    delta_det_channel *= downsample_factor[1]

    # Unit conversion table (relative to um)
    # TODO: Need to include other possible unit conversions to ensure all geometry parameters can be safely converted to ALU.
    #   For now, I assume that only um and mm appear in the xrm file
    unit_conversion = {'um': 1.0, 'mm': 1000.0}

    # Set 1 ALU = 1 delta_det_channel_unit
    ALU_unit = delta_det_channel_unit

    # Convert physical units to ALU
    source_iso_dist = source_iso_dist * unit_conversion[source_iso_dist_unit] / unit_conversion[ALU_unit]
    source_detector_dist = source_detector_dist * unit_conversion[source_iso_dist_unit] / unit_conversion[ALU_unit]

    if obj_x_position_unit == obj_y_position_unit == obj_z_position_unit:
        translation_vectors = translation_vectors * unit_conversion[obj_x_position_unit] / unit_conversion[ALU_unit]
    else:
        translation_vectors[:, 0] = translation_vectors[:, 0] * unit_conversion[obj_x_position_unit] / unit_conversion[ALU_unit]
        translation_vectors[:, 1] = translation_vectors[:, 1] * unit_conversion[obj_y_position_unit] / unit_conversion[ALU_unit]
        translation_vectors[:, 2] = translation_vectors[:, 2] * unit_conversion[obj_z_position_unit] / unit_conversion[ALU_unit]

    delta_det_row = delta_det_row * unit_conversion[delta_det_row_unit] / unit_conversion[ALU_unit]

    # ToDo: Need to check the units of detector offset
    #  For now, we assume that the det_channel_offset have units of pixels.
    det_channel_offset *= delta_det_channel # pixels to ALU

    # Calculate recon_shape, delta_voxel, and delta_recon_row parameters
    recon_shape, delta_voxel, delta_recon_row = calc_recon_params(source_detector_dist, source_iso_dist, delta_det_row, delta_det_channel, sinogram_shape, translation_vectors)

    # Create a dictionary to store MBIR parameters
    translation_params = dict()
    translation_params['sinogram_shape'] = sinogram_shape
    translation_params['translation_vectors'] = translation_vectors
    translation_params['source_detector_dist'] = source_detector_dist
    translation_params['source_iso_dist'] = source_iso_dist

    optional_params = dict()
    optional_params['delta_det_channel'] = delta_det_channel
    optional_params['delta_det_row'] = delta_det_row
    optional_params['delta_voxel'] = delta_voxel
    optional_params['delta_recon_row'] = delta_recon_row
    optional_params['recon_shape'] = recon_shape
    optional_params['det_row_offset'] = det_row_offset
    optional_params['det_channel_offset'] = det_channel_offset

    return translation_params, optional_params


######## subroutines for parsing Zeiss object scan, blank scan, and dark scan
def _parse_filenames_from_dataset_dir(dataset_dir):
    """
    Given a path to a Zeiss scan directory, automatically parse the paths to the following files and directories：
        - object scan directory
        - blank scan directory
        - dark scan directory

    Args:
        dataset_dir (string): Path to the directory containing the Zeiss scan files.

    Returns:
        4-element tuple containing:
            - obj_scan_dir (string): Path to the object scan directory
            - blank_scan_dir (string): Path to the blank scan directory
            - dark_scan_dir (string): Path to the dark scan directory
    """
    # Object scan directory
    obj_scan_dir = os.path.join(dataset_dir, "obj_scan")

    # Blank scan
    blank_scan_dir = os.path.join(dataset_dir, "blank_scan")

    # Dark scan
    dark_scan_dir = os.path.join(dataset_dir, "dark_scan")

    return obj_scan_dir, blank_scan_dir, dark_scan_dir


def _check_read(fname):
    """
    Validate the file path and ensure it has a recognized extension.

    This code is adapted from the DXchange library:
    https://github.com/data-exchange/dxchange

    Reference:
    [1] DXchange library: https://github.com/data-exchange/dxchange

    Args:
        fname (str) : Path to the file to be read. Must be a string and have one of the recognized file extensions:
        ['.edf', '.tiff', '.tif', '.h5', '.hdf', '.npy', '.nc', '.xrm', '.txrm', '.txm', '.xmt', '.nxs'].


    Returns:
        str: Absolute path to the file.
    """
    known_extensions = {
        '.edf', '.tiff', '.tif', '.h5', '.hdf', '.npy', '.nc',
        '.xrm', '.txrm', '.txm', '.xmt', '.nxs'
    }

    if not isinstance(fname, str):
        logger.error('File name must be a string')
    else:
        _, ext = os.path.splitext(fname)
        ext = ext.lower()
        if ext not in known_extensions:
            logger.error('Unknown file extension')

    return os.path.abspath(fname)


def read_xrm(fname):
    """
    Read data from xrm file.

    This code is adapted from the DXchange library:
    https://github.com/data-exchange/dxchange

    Reference:
    [1] DXchange library: https://github.com/data-exchange/dxchange

    Args:
        fname (str): String defining the path of file or file name.

    Returns:
        np.ndarray: Output 2D image with shape (num_det_rows, num_det_channels).
        dict: Output metadata.
    """
    fname = _check_read(fname)
    try:
        ole = olefile.OleFileIO(fname)
    except IOError:
        print('No such file or directory: %s', fname)
        return False

    metadata = read_ole_metadata(ole)

    stream = ole.openstream("ImageData1/Image1")
    data = stream.read()

    data_type = _get_ole_data_type(metadata)
    data_type = data_type.newbyteorder('<')

    arr = np.reshape(
        np.frombuffer(data, data_type),
        (
            metadata["num_det_rows"],
            metadata["num_det_channels"]
        )
    )

    _log_imported_data(fname, arr)

    if np.issubdtype(arr.dtype, np.integer):
        # make float and normalize integer types
        maxval = np.iinfo(arr.dtype).max
        arr = arr.astype(np.float32) / maxval

    arr.astype(np.float32)

    ole.close()
    return arr, metadata


def read_xrm_dir(dir_path):
    """
    Read all .xrm files in a directory (filesystem order), stack into (num_views, num_det_rows, num_det_cols),
    and concatenate x/y/z position metadata.

    This code is adapted from the DXchange library:
    https://github.com/data-exchange/dxchange

    Reference:
    [1] DXchange library: https://github.com/data-exchange/dxchange

    Args:
        dir_path (str) : Path to the directory to be read.

    Returns:
        np.ndarray: Output 3D image with shape (num_views, num_det_rows, num_det_channels).
        dict: Output metadata
    """
    dir_path = Path(dir_path)
    files = [p for p in dir_path.iterdir() if p.is_file()]

    # Load the first file
    proj0, md0 = read_xrm(str(files[0]))
    num_views = len(files)
    num_det_rows, num_det_channels = proj0.shape
    arr = np.empty((num_views, num_det_rows, num_det_channels), dtype=proj0.dtype)
    arr[0] = proj0

    # Load the x, y, z positions of the first file
    x0 = md0['x_positions'][0]
    y0 = md0['y_positions'][0]
    z0 = md0['z_positions'][0]

    metadata = dict(md0)
    metadata['num_views'] = num_views
    metadata['x_positions'] = [x0]
    metadata['y_positions'] = [y0]
    metadata['z_positions'] = [z0]

    # Load the remaining files and stack them together
    for i, p in enumerate(files[1:], start=1):
        proj, md = read_xrm(str(p))
        arr[i] = proj
        metadata['x_positions'].append(md['x_positions'][0])
        metadata['y_positions'].append(md['y_positions'][0])
        metadata['z_positions'].append(md['z_positions'][0])

    _log_imported_data(str(dir_path), arr)

    if np.issubdtype(arr.dtype, np.integer):
        # make float and normalize integer types
        maxval = np.iinfo(arr.dtype).max
        arr = arr.astype(np.float32) / maxval

    arr.astype(np.float32)

    return arr, metadata


def read_txrm(file_name):
    """
    Read data from a .txrm file, a compilation of .xrm files.

    This code is adapted from the DXchange library:
    https://github.com/data-exchange/dxchange

    Reference:
    [1] DXchange library: https://github.com/data-exchange/dxchange

    Args:
        file_name (str): String defining the path of file or file name.

    Returns:
        np.ndarray: Output 3D image with shape (num_views, num_det_rows, num_det_channels).
        dict: Output metadata
    """
    file_name = _check_read(file_name)
    try:
        ole = olefile.OleFileIO(file_name)
    except IOError:
        print('No such file or directory: %s', file_name)
        return False

    metadata = read_ole_metadata(ole)

    array_of_images = np.empty(
        (
            metadata["num_views"],
            metadata["num_det_rows"],
            metadata["num_det_channels"],
        ),
        dtype=_get_ole_data_type(metadata)
    )

    for i, idx in enumerate(range(metadata["num_views"])):
        img_string = "ImageData{}/Image{}".format(
            int(np.ceil((idx + 1) / 100.0)), int(idx + 1))
        array_of_images[i] = _read_ole_image(ole, img_string, metadata)

    _log_imported_data(file_name, array_of_images)

    ole.close()
    return array_of_images, metadata


def read_ole_metadata(ole):
    """
    Read metadata from an xradia OLE file (.xrm, .txrm, .txm).

    This code is adapted from the DXchange library:
    https://github.com/data-exchange/dxchange

    Reference:
    [1] DXchange library: https://github.com/data-exchange/dxchange

    Args:
        ole (OleFileIO instance) : An ole file to read from.

    Returns:
        dict: A dictionary of image metadata.
    """

    number_of_images = _read_ole_value(ole, "ImageInfo/NoOfImages", "<I")

    metadata = {
        'num_det_channels': _read_ole_value(ole, 'ImageInfo/ImageWidth', '<I'),
        'num_det_rows': _read_ole_value(ole, 'ImageInfo/ImageHeight', '<I'),
        'data_type': _read_ole_value(ole, 'ImageInfo/DataType', '<1I'),
        'num_views': number_of_images,
        'iso_pixel_pitch': _read_ole_value(ole, 'ImageInfo/PixelSize', '<f'),
        'det_pixel_pitch': _read_ole_value(ole, 'ImageInfo/CamPixelSize', '<f'),
        # TODO: Need to check whether we read the correct detector offset parameter from the file
        'det_offset': _read_ole_value(ole, 'DetAssemblyInfo/CameraOffset', '<f'),
        'iso_det_dist': _read_ole_arr(
            ole, 'ImageInfo/DtoRADistance', "<{0}f".format(number_of_images)),
        'source_iso_dist': _read_ole_arr(
            ole, 'ImageInfo/StoRADistance', "<{0}f".format(number_of_images)),
        'thetas': _read_ole_arr(
            ole, 'ImageInfo/Angles', "<{0}f".format(number_of_images)) * np.pi / 180.,
        'x_positions': _read_ole_arr(
            ole, 'ImageInfo/XPosition', "<{0}f".format(number_of_images)),
        'y_positions': _read_ole_arr(
            ole, 'ImageInfo/YPosition', "<{0}f".format(number_of_images)),
        'z_positions': _read_ole_arr(
            ole, 'ImageInfo/ZPosition', "<{0}f".format(number_of_images)),
        'x-shifts': _read_ole_arr(
            ole, 'alignment/x-shifts', "<{0}f".format(number_of_images)),
        'y-shifts': _read_ole_arr(
            ole, 'alignment/y-shifts', "<{0}f".format(number_of_images)),
        'axis_names': _read_ole_str(ole, 'PositionInfo/AxisNames'),
        'axis_units': _read_ole_str(ole, 'PositionInfo/AxisUnits')
    }

    return metadata


def _log_imported_data(fname, arr):
    """
    Log information about imported data.

    This code is adapted from the DXchange library:
    https://github.com/data-exchange/dxchange

    Reference:
    [1] DXchange library: https://github.com/data-exchange/dxchange

    Args:
        fname (str) : Path of the file from which data was imported.
        arr (np.ndarray) : Array containing the image data.
    """
    logger.debug('Data shape & type: %s %s', arr.shape, arr.dtype)
    logger.info('Data successfully imported: %s', fname)


def _get_ole_data_type(metadata, datatype=None):
    """
    Determine the Numpy data type for image data stored in a Zeiss OLE (.xrm, .txrm, .txm) file.

    This code is adapted from the DXchange library:
    https://github.com/data-exchange/dxchange

    Reference:
    [1] DXchange library: https://github.com/data-exchange/dxchange

    Args:
        metadata (dict) : Dictionary containing metadata extracted from the OLE file.
                          Must include the key "data_type" which is an integer code indicating the pixel data format.
        datatype (int, optional): Integer code for the data type. If None, the function uses `metadata["data_type"]`.

    Returns:
        np.dtype: The data type of the image data.
    """
    # 10 float; 5 uint16 (unsigned 16-bit (2-byte) integers)
    if datatype is None:
        datatype = metadata["data_type"]
    if datatype == 10:
        return np.dtype(np.float32)
    elif datatype == 5:
        return np.dtype(np.uint16)
    else:
        raise Exception("Unsupport XRM datatype: %s" % str(datatype))


def _read_ole_struct(ole, label, struct_fmt):
    """
    Reads the struct associated with label in an ole file

    This code is adapted from the DXchange library:
    https://github.com/data-exchange/dxchange

    Reference:
    [1] DXchange library: https://github.com/data-exchange/dxchange

    Args:
        ole (OleFileIO) : An ole file to read from.
        label (str) : Label associated with the OLE file.
        struct_fmt (str) : Format of the OLE file.

    Returns:
        tuple or None: A tuple of unpacked values from the binary stream if the label exists.
    """
    value = None
    if ole.exists(label):
        stream = ole.openstream(label)
        data = stream.read()
        value = struct.unpack(struct_fmt, data)
    return value


def _read_ole_value(ole, label, struct_fmt):
    """
    Reads the value associated with label in an ole file

    This code is adapted from the DXchange library:
    https://github.com/data-exchange/dxchange

    Reference:
    [1] DXchange library: https://github.com/data-exchange/dxchange

    Args:
        ole (OleFileIO) : An ole file to read from.
        label (str) : Label associated with the OLE file.
        struct_fmt (str) : Format of the OLE file.

    Returns:
        int or float : The unpacked scalar value from the binary stream if the label exists,
    """
    value = _read_ole_struct(ole, label, struct_fmt)
    if value is not None:
        value = value[0]
    return value


def _read_ole_arr(ole, label, struct_fmt):
    """
    Reads the numpy array associated with label in an ole file

    This code is adapted from the DXchange library:
    https://github.com/data-exchange/dxchange

    Reference:
    [1] DXchange library: https://github.com/data-exchange/dxchange

    Args:
        ole (OleFileIO) : An ole file to read from.
        label (str) : Label associated with the OLE file.
        struct_fmt (str) : Format of the OLE file.

    Returns:
        np.ndarray: The unpacked numpy array from the binary stream if the label exists.
    """
    arr = _read_ole_struct(ole, label, struct_fmt)
    if arr is not None:
        arr = np.array(arr)
    return arr


def _read_ole_image(ole, label, metadata, datatype=None):
    """
    Reads the image data associated with label in an ole file

    This code is adapted from the DXchange library:
    https://github.com/data-exchange/dxchange

    Reference:
    [1] DXchange library: https://github.com/data-exchange/dxchange

    Args:
        ole (OleFileIO) : An ole file to read from.
        label (str) : Label associated with the OLE file.
        metadata (dict) : Dictionary containing metadata extracted from the OLE file.
        datatype: Data type of the image data. Defaults to None.

    Returns:
        np.ndarray: Output 2D image with shape (num_det_rows, num_det_channels).
    """
    stream = ole.openstream(label)
    data = stream.read()
    data_type = _get_ole_data_type(metadata, datatype)
    data_type = data_type.newbyteorder('<')
    image = np.reshape(
        np.frombuffer(data, data_type),
        (metadata["num_det_rows"], metadata["num_det_channels"], )
    )
    return image


def _read_ole_str(ole, label):
    """
    NOTICE: THIS FUNCTION IS STILL UNDER DEVELOPMENT AND MAY CONTAIN BUGS OR NOT WORK AS EXPECTED

    Reads the string associated with label in an ole file

    Args:
        ole (OleFileIO) : An ole file to read from.
        label (str) : Label associated with the OLE file.

    Returns:
        list: A list contain all the strings from the binary stream if the label exists
    """
<<<<<<< HEAD
    source_det_dist = source_iso_dist + iso_det_dist
    return source_det_dist
=======
    str = None
    if ole.exists(label):
        stream = ole.openstream(label)
        data = stream.read()
        str = [name.decode('utf-8') for name in data.split(b'\x00') if name]
    return str
>>>>>>> 832e1549


######## END subroutines for parsing Zeiss object scan, blank scan, and dark scan


######## subroutines for Zeiss-MBIR parameter conversion
def calc_translation_vec_params(obj_x_positions, obj_y_positions, obj_z_positions):
    """
    Calculate the translation geometry parameters: translation_vectors

    Args:
        obj_x_positions (tuple): The object positions of all views in x-axis with shape (num_views,)
        obj_y_positions (tuple): The object positions of all views in y-axis with shape (num_views,)
        obj_z_positions (tuple): The object positions of all views in z-axis with shape (num_views,)

    Returns:
        translation_vectors (np.ndarray): Array of shape (num_views, 3) with translation vectors [dx, dy, dz]
    """
    # Stack the object positions of all views in x, y, z axis into a 3D array of shape (number of views, 3)
    obj_xyz_positions = np.stack([obj_x_positions, obj_y_positions, obj_z_positions], axis=1)

    # Calculate the max and min of object positions along the x, y, z axis
    max_obj_xyz_positions = np.max(obj_xyz_positions, axis=0)
    min_obj_xyz_positions = np.min(obj_xyz_positions, axis=0)

    # Set the object position at the center to be the midpoint of the extremes along the x, y, z axis
    center_xyz_position = (max_obj_xyz_positions + min_obj_xyz_positions) / 2

    # Compute the translation vectors in um
    translation_vectors = center_xyz_position - obj_xyz_positions

    return translation_vectors

def calc_recon_params(source_det_dist, source_iso_dist, delta_det_row, delta_det_channel, sinogram_shape, translation_vectors):
    """
    Calculate the translation geometry parameters: recon_shape, delta_voxel, delta_recon_rows

    Args:
        source_det_dist (float): distance from the X-ray source to the detector (in ALU)
        source_iso_dist (float): distance from the X-ray source to the isocenter (in ALU)
        delta_det_row (float): the spacing between detector rows (in ALU)
        delta_det_channel (float): the spacing between detector channels (in ALU)
        sinogram_shape (tuple): Shape of the sinogram as (num_views, num_det_rows, num_det_channels)
        translation_vectors (numpy array): A (num_views, 3) array of translations (x, y, z) in ALU

    Returns:
        recon_shape (tuple): Shape of the reconstruction shape as (num_recon_rows, num_recon_cols, num_recon_slices)
        delta_voxel (float): the voxel pitch at isocenter (in ALU)
        delta_recon_row (float): the row pitch of the reocnstruction (in ALU)
    """
    # Get parameters
    num_views, num_det_rows, num_det_channels = sinogram_shape

    # Calculate magnification
    magnification = source_det_dist / source_iso_dist

    # Calculate delta_voxel
    delta_voxel = delta_det_channel / magnification

    # Calculate the width and height of the detector in ALU
    detect_box = jnp.array([delta_det_channel * num_det_channels, delta_det_row * num_det_rows])

    # Compute avg_view_slope = tan(cone_angle/2) along the x and z directions
    # This is the average slope of a view that a pixel at iso sees.
    # detect_box/4 = distance from the (center of the detector) to (halfway to the edge of the detector).
    # Using the average seems to be better than using the maximum.
    avg_view_slope = (detect_box / 4) / source_det_dist

    # Compute detector pixel pitch at iso
    # Note that this may differ from delta_voxel
    # However, we will use det_pixel_pitch_iso to calculate both the number rows and their pitch
    det_pixel_pitch_iso_vec = jnp.array([delta_det_row, delta_det_channel]) / magnification
    det_pixel_pitch_iso = jnp.max(det_pixel_pitch_iso_vec)

    ######### Compute the row pitch based on a heuristic #########
    # ToDo: There will be problems if avg_view_slope is small or zero. Discuss with Greg.
    # The following code will result in an isotropic voxel when the avg_view_slope > 76 deg.
    nominal_row_pitch = 4.0 * det_pixel_pitch_iso_vec / avg_view_slope
    nominal_row_pitch = jnp.max(nominal_row_pitch)  # Take the maximum of the nominal pitches along x and z
    delta_recon_row = jnp.maximum(nominal_row_pitch, det_pixel_pitch_iso)  # Ensure that the row resolution is not higher than the (x,z) detector resolution
    delta_recon_row = float(delta_recon_row)

    # Compute cube = (width, depth, height) of the scanned region in ALU
    max_translation = jnp.amax(translation_vectors, axis=0)  # Translate object right/up when positive
    min_translation = jnp.amin(translation_vectors, axis=0)  # Translate object left/down when negative
    cube = max_translation - min_translation

    # Compute recon_box = (width, height) of the reconstruction box in "nominal voxels"
    # Nominal voxels are the voxels that would result using the detector pitch at iso
    recon_box = jnp.ceil(jnp.array([cube[0], cube[2]]) / det_pixel_pitch_iso_vec)

    # ************ Use a heuristic to determine a reasonable number of rows *************
    # Compute the number of unknown pixels per view
    num_pixels_per_view = ((recon_box[0] + num_det_rows) * (recon_box[1] + num_det_channels)) / num_views
    num_measurements_per_view = num_det_channels * num_det_rows
    # Select the number of rows so that (number of unknowns) = 2*(the number of measurements)
    num_recon_rows = 2*jnp.ceil(num_measurements_per_view / num_pixels_per_view)

    # Make sure the object extends no further than halfway to the source
    max_recon_rows = jnp.floor((source_iso_dist - cube[1]) / delta_recon_row)
    if max_recon_rows < 1:
        print(f"[Error] Computed max_recon_rows = {max_recon_rows} < 1. This suggests the object extends beyond the source.")
    num_recon_rows = jnp.minimum(num_recon_rows, max_recon_rows)

    # Set the parameters to their computed values
    num_recon_cols, num_recon_slices = recon_box
    num_recon_cols = int(num_recon_cols)
    num_recon_rows = int(num_recon_rows)
    num_recon_slices = int(num_recon_slices)
    recon_shape = (num_recon_rows, num_recon_cols, num_recon_slices)

    return recon_shape, delta_voxel, delta_recon_row
######## END subroutines for Zeiss-MBIR parameter conversion<|MERGE_RESOLUTION|>--- conflicted
+++ resolved
@@ -146,11 +146,7 @@
     # detector pixel pitch
     # Zeiss detector pixel has equal width and height
     det_pixel_pitch = Zeiss_params["det_pixel_pitch"]
-<<<<<<< HEAD
-    iso_pixel_pitch = Zeiss_params["iso_pixel_pitch"] # um
-=======
     iso_pixel_pitch = Zeiss_params["iso_pixel_pitch"]
->>>>>>> 832e1549
     delta_det_row = det_pixel_pitch
     delta_det_channel = det_pixel_pitch
 
@@ -788,17 +784,12 @@
     Returns:
         list: A list contain all the strings from the binary stream if the label exists
     """
-<<<<<<< HEAD
-    source_det_dist = source_iso_dist + iso_det_dist
-    return source_det_dist
-=======
     str = None
     if ole.exists(label):
         stream = ole.openstream(label)
         data = stream.read()
         str = [name.decode('utf-8') for name in data.split(b'\x00') if name]
     return str
->>>>>>> 832e1549
 
 
 ######## END subroutines for parsing Zeiss object scan, blank scan, and dark scan
