--- conflicted
+++ resolved
@@ -327,7 +327,10 @@
     def save_recon_hdf5(self, filepath, recon, recon_params=None, notes=None, save_log=True, save_model=True):
         """
         Save the reconstruction array, its parameters, and optionally the full model to an HDF5 file.
-<<<<<<< HEAD
+
+        This method is designed to work together with `slice_viewer()`. It creates a file that contains a single
+        dataset named 'recon', with metadata stored as HDF5 attributes: 'recon_params', 'recon_log', 'notes',
+        and optionally 'model_params'.
 
         The file will contain a single dataset named 'recon', with metadata stored as HDF5 attributes:
         'recon_params', 'recon_log', 'notes', and optionally 'model_params'.
@@ -340,21 +343,6 @@
             save_log (bool, optional): If True, saves the internal log buffer (if available). Defaults to True.
             save_model (bool, optional): If True, saves the model parameters as a YAML string. Defaults to True.
 
-=======
-    
-        This method is designed to work together with `slice_viewer()`. It creates a file that contains a single
-        dataset named 'recon', with metadata stored as HDF5 attributes: 'recon_params', 'recon_log', 'notes',
-        and optionally 'model_params'.
-
-        Args:
-            filepath (str or Path): Path to the output HDF5 file. Should typically end with a .h5 extension.
-            recon (array-like): The reconstruction volume as a NumPy or JAX array.
-            recon_params (ReconParams, optional): Named tuple of reconstruction parameters. Defaults to None.
-            notes (str, optional): User-supplied notes to attach to the dataset. Defaults to None.
-            save_log (bool, optional): If True, saves the internal log buffer (if available). Defaults to True.
-            save_model (bool, optional): If True, saves the model parameters as a YAML string. Defaults to True.
-
->>>>>>> 4e36a448
         Raises:
             Exception: If saving the file or directory creation fails.
 
